package vcsclient

import (
	"context"
	"encoding/json"
	"errors"
	"fmt"
	"io"
	"math/rand"
	"net/http"
	"os"
	"path/filepath"
	"strconv"
	"strings"
	"testing"
	"time"

	bitbucketv1 "github.com/gfleury/go-bitbucket-v1"
	"github.com/jfrog/froggit-go/vcsutils"
	"github.com/stretchr/testify/assert"
)

func TestBitbucketServer_Connection(t *testing.T) {
	ctx := context.Background()
	mockResponse := make(map[string][]bitbucketv1.User)
	client, cleanUp := createServerAndClient(t, vcsutils.BitbucketServer, true, mockResponse,
		"/rest/api/1.0/admin/users?limit=1", createBitbucketServerHandler)
	defer cleanUp()

	err := client.TestConnection(ctx)
	assert.NoError(t, err)

	err = createBadBitbucketServerClient(t).TestConnection(ctx)
	assert.Error(t, err)
}

func TestBitbucketServer_ConnectionWhenContextCancelled(t *testing.T) {
	ctx := context.Background()
	ctxWithCancel, cancel := context.WithCancel(ctx)
	cancel()

	client, cleanUp := createWaitingServerAndClient(t, vcsutils.BitbucketServer, 0)
	defer cleanUp()
	err := client.TestConnection(ctxWithCancel)
	assert.ErrorIs(t, err, context.Canceled)
}

func TestBitbucketServer_ConnectionWhenContextTimesOut(t *testing.T) {
	ctx := context.Background()
	ctxWithTimeout, cancel := context.WithTimeout(ctx, 10*time.Millisecond)
	defer cancel()

	client, cleanUp := createWaitingServerAndClient(t, vcsutils.BitbucketServer, 50*time.Millisecond)
	defer cleanUp()
	err := client.TestConnection(ctxWithTimeout)
	assert.ErrorIs(t, err, context.DeadlineExceeded)
}

func TestBitbucketServer_ListRepositories(t *testing.T) {
	ctx := context.Background()
	client, cleanUp := createServerAndClient(t, vcsutils.BitbucketServer, false, nil, "", createBitbucketServerListRepositoriesHandler)
	defer cleanUp()

	actualRepositories, err := client.ListRepositories(ctx)
	assert.NoError(t, err)
	assert.Equal(t, map[string][]string{"~" + strings.ToUpper(username): {repo1}, username: {repo2}}, actualRepositories)

	_, err = createBadBitbucketServerClient(t).ListRepositories(ctx)
	assert.Error(t, err)
}

func TestBitbucketServer_ListBranches(t *testing.T) {
	ctx := context.Background()
	mockResponse := map[string][]bitbucketv1.Branch{
		"values": {{ID: branch1}, {ID: branch2}},
	}
	client, cleanUp := createServerAndClient(t, vcsutils.BitbucketServer, false, mockResponse, "/rest/api/1.0/projects/jfrog/repos/repo-1/branches?start=0", createBitbucketServerHandler)
	defer cleanUp()

	actualRepositories, err := client.ListBranches(ctx, owner, repo1)
	assert.NoError(t, err)
	assert.ElementsMatch(t, actualRepositories, []string{branch1, branch2})

	_, err = createBadBitbucketServerClient(t).ListBranches(ctx, owner, repo1)
	assert.Error(t, err)
}

func TestBitbucketServer_CreateWebhook(t *testing.T) {
	ctx := context.Background()
	id := rand.Int31()
	mockResponse := bitbucketv1.Webhook{ID: int(id)}
	client, cleanUp := createServerAndClient(t, vcsutils.BitbucketServer, false, mockResponse, "/rest/api/1.0/projects/jfrog/repos/repo-1/webhooks", createBitbucketServerHandler)
	defer cleanUp()

	actualID, token, err := client.CreateWebhook(ctx, owner, repo1, branch1, "https://httpbin.org/anything",
		vcsutils.Push)
	assert.NoError(t, err)
	assert.NotEmpty(t, token)
	assert.Equal(t, strconv.Itoa(int(id)), actualID)

	_, _, err = createBadBitbucketServerClient(t).CreateWebhook(ctx, owner, repo1, branch1, "https://httpbin.org/anything", vcsutils.Push)
	assert.Error(t, err)
}

func TestBitbucketServer_UpdateWebhook(t *testing.T) {
	ctx := context.Background()
	id := rand.Int31()
	stringID := strconv.Itoa(int(id))

	client, cleanUp := createServerAndClient(t, vcsutils.BitbucketServer, false, nil, fmt.Sprintf("/rest/api/1.0/projects/jfrog/repos/repo-1/webhooks/%s", stringID), createBitbucketServerHandler)
	defer cleanUp()

	err := client.UpdateWebhook(ctx, owner, repo1, branch1, "https://httpbin.org/anything", token, stringID,
		vcsutils.PrOpened, vcsutils.PrEdited, vcsutils.PrMerged, vcsutils.PrRejected, vcsutils.TagPushed, vcsutils.TagRemoved)
	assert.NoError(t, err)

	err = createBadBitbucketServerClient(t).UpdateWebhook(ctx, owner, repo1, branch1, "https://httpbin.org/anything", token, stringID, vcsutils.PrOpened, vcsutils.PrEdited, vcsutils.PrMerged, vcsutils.PrRejected)
	assert.Error(t, err)
}

func TestBitbucketServer_DeleteWebhook(t *testing.T) {
	ctx := context.Background()
	id := rand.Int31()
	stringID := strconv.Itoa(int(id))

	client, cleanUp := createServerAndClient(t, vcsutils.BitbucketServer, false, nil, fmt.Sprintf("/rest/api/1.0/projects/jfrog/repos/repo-1/webhooks/%s", stringID), createBitbucketServerHandler)
	defer cleanUp()

	err := client.DeleteWebhook(ctx, owner, repo1, stringID)
	assert.NoError(t, err)

	err = createBadBitbucketServerClient(t).DeleteWebhook(ctx, owner, repo1, stringID)
	assert.Error(t, err)
}

func TestBitbucketServer_SetCommitStatus(t *testing.T) {
	ctx := context.Background()
	ref := "9caf1c431fb783b669f0f909bd018b40f2ea3808"
	client, cleanUp := createServerAndClient(t, vcsutils.BitbucketServer, false, nil, fmt.Sprintf("/rest/build-status/1.0/commits/%s", ref), createBitbucketServerHandler)
	defer cleanUp()

	err := client.SetCommitStatus(ctx, Fail, owner, repo1, ref, "Commit status title", "Commit status description",
		"https://httpbin.org/anything")
	assert.NoError(t, err)

	err = createBadBitbucketServerClient(t).SetCommitStatus(ctx, Fail, owner, repo1, ref, "Commit status title", "Commit status description",
		"https://httpbin.org/anything")
	assert.Error(t, err)
}

func TestBitbucketServer_DownloadRepository(t *testing.T) {
	ctx := context.Background()
	dir, err := os.MkdirTemp("", "")
	assert.NoError(t, err)
	defer func() { assert.NoError(t, vcsutils.RemoveTempDir(dir)) }()

	repoFile, err := os.ReadFile(filepath.Join("testdata", "bitbucketserver", "hello-world-main.tar.gz"))
	assert.NoError(t, err)

	client, cleanUp := createServerAndClient(t, vcsutils.BitbucketServer, false, repoFile,
		fmt.Sprintf("/rest/api/1.0/projects/%s/repos/%s/archive?format=tgz", owner, repo1), createBitbucketServerHandler)
	defer cleanUp()
	err = client.DownloadRepository(ctx, owner, repo1, "", dir)
	assert.NoError(t, err)

	readmeFile, err := os.OpenFile(filepath.Join(dir, "README.md"), os.O_WRONLY|os.O_CREATE|os.O_TRUNC, 0644)
	assert.NoError(t, err)
	defer func() {
		err = errors.Join(err, readmeFile.Close())
	}()
	err = createBadBitbucketServerClient(t).DownloadRepository(ctx, "ssa", "solr-system", "master", dir)
	assert.Error(t, err)
}

func TestBitbucketServer_CreatePullRequest(t *testing.T) {
	ctx := context.Background()
	client, cleanUp := createServerAndClient(t, vcsutils.BitbucketServer, true, nil, "/rest/api/1.0/projects/jfrog/repos/repo-1/pull-requests", createBitbucketServerHandler)
	defer cleanUp()

	err := client.CreatePullRequest(ctx, owner, repo1, branch1, branch2, "PR title", "PR body")
	assert.NoError(t, err)

	err = createBadBitbucketServerClient(t).CreatePullRequest(ctx, owner, repo1, branch1, branch2, "PR title", "PR body")
	assert.Error(t, err)
}

func TestBitbucketServer_UpdatePullRequest(t *testing.T) {
	prId := 4
	ctx := context.Background()
	client, cleanUp := createServerAndClient(t, vcsutils.BitbucketServer, true, nil, fmt.Sprintf("/rest/api/1.0/projects/jfrog/repos/repo-1/pull-requests/%v", prId), createBitbucketServerHandler)
	defer cleanUp()

	err := client.UpdatePullRequest(ctx, owner, repo1, "PR title", "PR body", "", prId, vcsutils.Open)
	assert.NoError(t, err)

	err = createBadBitbucketServerClient(t).UpdatePullRequest(ctx, owner, repo1, "PR title", "PR body", "", prId, vcsutils.Open)
	assert.Error(t, err)
}

func TestBitbucketServer_AddPullRequestComment(t *testing.T) {
	ctx := context.Background()
	client, cleanUp := createServerAndClient(t, vcsutils.BitbucketServer, true, nil, "/rest/api/1.0/projects/jfrog/repos/repo-1/pull-requests/1/comments", createBitbucketServerHandler)
	defer cleanUp()

	err := client.AddPullRequestComment(ctx, owner, repo1, "Comment content", 1)
	assert.NoError(t, err)

	err = createBadBitbucketServerClient(t).AddPullRequestComment(ctx, owner, repo1, "Comment content", 1)
	assert.Error(t, err)
}

func TestBitbucketServer_ListOpenPullRequests(t *testing.T) {
	ctx := context.Background()
	response, err := os.ReadFile(filepath.Join("testdata", "bitbucketserver", "pull_requests_list_response.json"))
	assert.NoError(t, err)
	client, cleanUp := createServerAndClient(t, vcsutils.BitbucketServer, true, response,
		fmt.Sprintf("/rest/api/1.0/projects/%s/repos/%s/pull-requests?start=0", owner, repo1), createBitbucketServerHandler)
	defer cleanUp()

	result, err := client.ListOpenPullRequests(ctx, owner, repo1)
<<<<<<< HEAD
	forkedOwner := "jfrogForked"
	require.NoError(t, err)
	assert.Len(t, result, 1)
	assert.EqualValues(t, PullRequestInfo{
		ID:     101,
		Source: BranchInfo{Name: "feature-ABC-123", Repository: repo1, Owner: forkedOwner},
		Target: BranchInfo{Name: "master", Repository: repo1, Owner: owner},
=======

	assert.NoError(t, err)
	assert.Len(t, result, 1)
	assert.EqualValues(t, PullRequestInfo{
		ID:     101,
		Source: BranchInfo{Name: "feature-ABC-123", Repository: "my-repo"},
		Target: BranchInfo{Name: "master", Repository: "my-repo"},
>>>>>>> a7e38001
	}, result[0])

	// With body:
	result, err = client.ListOpenPullRequestsWithBody(ctx, owner, repo1)

	assert.NoError(t, err)
	assert.Len(t, result, 1)
	assert.EqualValues(t, PullRequestInfo{
		ID:     101,
		Body:   "hello world",
<<<<<<< HEAD
		Source: BranchInfo{Name: "feature-ABC-123", Repository: repo1, Owner: forkedOwner},
		Target: BranchInfo{Name: "master", Repository: repo1, Owner: owner},
=======
		Source: BranchInfo{Name: "feature-ABC-123", Repository: "my-repo"},
		Target: BranchInfo{Name: "master", Repository: "my-repo"},
>>>>>>> a7e38001
	}, result[0])
}

func TestBitbucketServerClient_GetPullRequest(t *testing.T) {
	ctx := context.Background()
	response, err := os.ReadFile(filepath.Join("testdata", "bitbucketserver", "get_pull_request_response.json"))
	assert.NoError(t, err)
	pullRequestId := 6

	// Successful
	client, cleanUp := createServerAndClient(t, vcsutils.BitbucketServer, true, response,
		fmt.Sprintf("/rest/api/1.0/projects/%s/repos/%s/pull-requests/%d", owner, repo1, pullRequestId), createBitbucketServerHandler)
	defer cleanUp()
	result, err := client.GetPullRequestByID(ctx, owner, repo1, pullRequestId)
	assert.NoError(t, err)
	assert.EqualValues(t, PullRequestInfo{
		ID:     int64(pullRequestId),
		Source: BranchInfo{Name: "refs/heads/new_vul_2", Repository: "repoName", Owner: "~fromOwner"},
		Target: BranchInfo{Name: "refs/heads/master", Repository: "repoName", Owner: owner},
	}, result)

	// Failed owner extraction
	response, err = os.ReadFile(filepath.Join("testdata", "bitbucketserver", "get_pull_request_response_nil.json"))
	assert.NoError(t, err)
	ownerClient, ownerCleanUp := createServerAndClient(t, vcsutils.BitbucketServer, true, response,
		fmt.Sprintf("/rest/api/1.0/projects/%s/repos/%s/pull-requests/%d", owner, repo1, pullRequestId), createBitbucketServerHandler)
	defer ownerCleanUp()
	_, err = ownerClient.GetPullRequestByID(ctx, owner, repo1, pullRequestId)
	assert.Error(t, err)

	// Bad response
	badClient, badClientCleanUp := createServerAndClient(t, vcsutils.BitbucketServer, true, "{",
		fmt.Sprintf("/rest/api/1.0/projects/%s/repos/%s/pull-requests/%d", owner, repo1, pullRequestId), createBitbucketServerHandler)
	defer badClientCleanUp()
	_, err2 := badClient.GetPullRequestByID(ctx, owner, repo1, pullRequestId)
	assert.Error(t, err2)

	// Bad Client
	_, err = createBadBitbucketServerClient(t).GetPullRequestByID(ctx, owner, repo1, pullRequestId)
	assert.Error(t, err)
}

func TestBitbucketServer_ListPullRequestComments(t *testing.T) {
	ctx := context.Background()
	response, err := os.ReadFile(filepath.Join("testdata", "bitbucketserver", "pull_request_comments_list_response.json"))
	assert.NoError(t, err)
	client, cleanUp := createServerAndClient(t, vcsutils.BitbucketServer, true, response,
		fmt.Sprintf("/rest/api/1.0/projects/%s/repos/%s/pull-requests/1/activities?start=0", owner, repo1), createBitbucketServerHandler)
	defer cleanUp()

	result, err := client.ListPullRequestComments(ctx, owner, repo1, 1)

	assert.NoError(t, err)
	assert.Len(t, result, 1)
	assert.Equal(t, CommentInfo{
		ID:      1,
		Content: "A measured reply.",
		Created: time.Unix(1548720847370, 0),
		Version: 1,
	}, result[0])
}

func TestBitbucketServer_GetLatestCommit(t *testing.T) {
	ctx := context.Background()
	response, err := os.ReadFile(filepath.Join("testdata", "bitbucketserver", "commit_list_response.json"))
	assert.NoError(t, err)

	// limit=1 appears twice because it is added twice by: github.com/gfleury/go-bitbucket-v1@v0.0.0-20210826163055-dff2223adeac/default_api.go:3848
	client, serverUrl, cleanUp := createServerWithUrlAndClientReturningStatus(t, vcsutils.BitbucketServer, false,
		response,
		fmt.Sprintf("/rest/api/1.0/projects/%s/repos/%s/commits?limit=1&limit=1&until=master", owner, repo1),
		http.StatusOK, createBitbucketServerHandler)
	defer cleanUp()

	result, err := client.GetLatestCommit(ctx, owner, repo1, "master")

	assert.NoError(t, err)
	expectedUrl := fmt.Sprintf("%s/rest/api/1.0/projects/jfrog/repos/repo-1"+
		"/commits/def0123abcdef4567abcdef8987abcdef6543abc", serverUrl)
	assert.Equal(t, CommitInfo{
		Hash:          "def0123abcdef4567abcdef8987abcdef6543abc",
		AuthorName:    "charlie",
		CommitterName: "mark",
		Url:           expectedUrl,
		Timestamp:     1548720847610,
		Message:       "More work on feature 1",
		ParentHashes:  []string{"abcdef0123abcdef4567abcdef8987abcdef6543", "qwerty0123abcdef4567abcdef8987abcdef6543"},
	}, result)

	_, err = createBadBitbucketServerClient(t).GetLatestCommit(ctx, owner, repo1, "master")
	assert.Error(t, err)
}

func TestBitbucketServer_GetLatestCommitNotFound(t *testing.T) {
	ctx := context.Background()
	response := []byte(`{
		"errors": [
        	{
            	"context": null,
            	"exceptionName": "com.atlassian.bitbucket.project.NoSuchProjectException",
            	"message": "Project unknown does not exist."
        	}
    	]
	}`)
	client, cleanUp := createServerAndClientReturningStatus(t, vcsutils.BitbucketServer, false, response,
		fmt.Sprintf("/rest/api/1.0/projects/%s/repos/%s/commits?limit=1&limit=1&until=master", owner, repo1),
		http.StatusNotFound, createBitbucketServerHandler)
	defer cleanUp()

	result, err := client.GetLatestCommit(ctx, owner, repo1, "master")

	assert.Error(t, err)
	assert.Contains(t, err.Error(), "Status: 404 Not Found")
	assert.Empty(t, result)
}

func TestBitbucketServer_GetLatestCommitUnknownBranch(t *testing.T) {
	ctx := context.Background()
	response := []byte(`{
		"errors": [
			{
				"context": null,
				"exceptionName": "com.atlassian.bitbucket.commit.NoSuchCommitException",
				"message": "Commit 'unknown' does not exist in repository 'test'."
			}
		]
	}`)
	client, cleanUp := createServerAndClientReturningStatus(t, vcsutils.BitbucketServer, false, response,
		fmt.Sprintf("/rest/api/1.0/projects/%s/repos/%s/commits?limit=1&limit=1&until=unknown", owner, repo1),
		http.StatusNotFound, createBitbucketServerHandler)
	defer cleanUp()

	result, err := client.GetLatestCommit(ctx, owner, repo1, "unknown")

	assert.Error(t, err)
	assert.Contains(t, err.Error(), "Status: 404 Not Found")
	assert.Empty(t, result)
}

func TestBitbucketServer_AddSshKeyToRepository(t *testing.T) {
	ctx := context.Background()
	response, err := os.ReadFile(filepath.Join("testdata", "bitbucketserver", "add_ssh_key_response.json"))
	assert.NoError(t, err)

	expectedBody := []byte(`{"key":{"text":"ssh-rsa AAAA...","label":"My deploy key"},"permission":"REPO_READ"}` + "\n")

	client, closeServer := createBodyHandlingServerAndClient(t, vcsutils.BitbucketServer, false,
		response, fmt.Sprintf("/keys/1.0/projects/%s/repos/%s/ssh", owner, repo1), http.StatusOK,
		expectedBody, http.MethodPost,
		createBitbucketServerWithBodyHandler)
	defer closeServer()

	err = client.AddSshKeyToRepository(ctx, owner, repo1, "My deploy key", "ssh-rsa AAAA...", Read)
	assert.NoError(t, err)

	err = createBadBitbucketServerClient(t).AddSshKeyToRepository(ctx, owner, repo1, "My deploy key", "ssh-rsa AAAA...", Read)
	assert.Error(t, err)
}

func TestBitbucketServer_AddSshKeyToRepositoryReadWrite(t *testing.T) {
	ctx := context.Background()
	response, err := os.ReadFile(filepath.Join("testdata", "bitbucketserver", "add_ssh_key_response.json"))
	assert.NoError(t, err)

	expectedBody := []byte(`{"key":{"text":"ssh-rsa AAAA...","label":"My deploy key"},"permission":"REPO_WRITE"}` + "\n")

	client, closeServer := createBodyHandlingServerAndClient(t, vcsutils.BitbucketServer, false,
		response, fmt.Sprintf("/keys/1.0/projects/%s/repos/%s/ssh", owner, repo1), http.StatusOK,
		expectedBody, http.MethodPost,
		createBitbucketServerWithBodyHandler)
	defer closeServer()

	err = client.AddSshKeyToRepository(ctx, owner, repo1, "My deploy key", "ssh-rsa AAAA...", ReadWrite)

	assert.NoError(t, err)
}

func TestBitbucketServer_AddSshKeyToRepositoryNotFound(t *testing.T) {
	ctx := context.Background()
	response := []byte(`{
		"errors": [
			{
				"context": null,
				"exceptionName": "com.atlassian.bitbucket.project.NoSuchProjectException",
				"message": "Project unknown does not exist."
			}
		]
	}`)

	expectedBody := []byte(`{"key":{"text":"ssh-rsa AAAA...","label":"My deploy key"},"permission":"REPO_READ"}` + "\n")

	client, closeServer := createBodyHandlingServerAndClient(t, vcsutils.BitbucketServer, false,
		response, fmt.Sprintf("/keys/1.0/projects/%s/repos/%s/ssh", "unknown", repo1), http.StatusNotFound,
		expectedBody, http.MethodPost,
		createBitbucketServerWithBodyHandler)
	defer closeServer()

	err := client.AddSshKeyToRepository(ctx, "unknown", repo1, "My deploy key", "ssh-rsa AAAA...", Read)

	assert.Error(t, err)
	assert.Contains(t, err.Error(), "status: 404 Not Found")
}

func TestBitbucketServer_GetRepositoryInfo(t *testing.T) {
	ctx := context.Background()

	response, err := os.ReadFile(filepath.Join("testdata", "bitbucketserver", "repository_response.json"))
	assert.NoError(t, err)

	client, cleanUp := createServerAndClientReturningStatus(
		t,
		vcsutils.BitbucketServer,
		false,
		response,
		fmt.Sprintf("/rest/api/1.0/projects/%s/repos/%s", owner, repo1),
		http.StatusOK,
		createBitbucketServerHandler,
	)
	defer cleanUp()

	t.Run("ok", func(t *testing.T) {
		res, err := client.GetRepositoryInfo(ctx, owner, repo1)
		assert.NoError(t, err)
		assert.Equal(t,
			RepositoryInfo{
				RepositoryVisibility: Public,
				CloneInfo: CloneInfo{
					HTTP: "https://bitbucket.org/jfrog/repo-1.git",
					SSH:  "ssh://git@bitbucket.org:jfrog/repo-1.git",
				},
			},
			res,
		)
	})

	_, err = createBadBitbucketServerClient(t).GetRepositoryInfo(ctx, owner, repo1)
	assert.Error(t, err)
}

func TestBitbucketServer_CreateLabel(t *testing.T) {
	ctx := context.Background()
	client, err := NewClientBuilder(vcsutils.BitbucketServer).Build()
	assert.NoError(t, err)

	err = client.CreateLabel(ctx, owner, repo1, LabelInfo{})
	assert.ErrorIs(t, err, errLabelsNotSupported)
}

func TestBitbucketServer_GetLabel(t *testing.T) {
	ctx := context.Background()
	client, err := NewClientBuilder(vcsutils.BitbucketServer).Build()
	assert.NoError(t, err)

	_, err = client.GetLabel(ctx, owner, repo1, labelName)
	assert.ErrorIs(t, err, errLabelsNotSupported)
}

func TestBitbucketServer_ListPullRequestLabels(t *testing.T) {
	ctx := context.Background()
	client, err := NewClientBuilder(vcsutils.BitbucketServer).Build()
	assert.NoError(t, err)

	_, err = client.ListPullRequestLabels(ctx, owner, repo1, 1)
	assert.ErrorIs(t, err, errLabelsNotSupported)
}

func TestBitbucketServer_UnlabelPullRequest(t *testing.T) {
	ctx := context.Background()
	client, err := NewClientBuilder(vcsutils.BitbucketServer).Build()
	assert.NoError(t, err)

	err = client.UnlabelPullRequest(ctx, owner, repo1, labelName, 1)
	assert.ErrorIs(t, err, errLabelsNotSupported)
}

func TestBitbucketServer_GetRepositoryEnvironmentInfo(t *testing.T) {
	ctx := context.Background()
	client, err := NewClientBuilder(vcsutils.BitbucketServer).Build()
	assert.NoError(t, err)

	_, err = client.GetRepositoryEnvironmentInfo(ctx, owner, repo1, envName)
	assert.ErrorIs(t, err, errBitbucketGetRepoEnvironmentInfoNotSupported)
}

func TestBitbucketServer_GetCommitBySha(t *testing.T) {
	ctx := context.Background()
	sha := "abcdef0123abcdef4567abcdef8987abcdef6543"
	response, err := os.ReadFile(filepath.Join("testdata", "bitbucketserver", "commit_single_response.json"))
	assert.NoError(t, err)

	client, serverUrl, cleanUp := createServerWithUrlAndClientReturningStatus(t, vcsutils.BitbucketServer, false,
		response, fmt.Sprintf("/rest/api/1.0/projects/%s/repos/%s/commits/%s", owner, repo1, sha),
		http.StatusOK, createBitbucketServerHandler)
	defer cleanUp()

	result, err := client.GetCommitBySha(ctx, owner, repo1, sha)

	assert.NoError(t, err)
	expectedUrl := fmt.Sprintf("%s/rest/api/1.0/projects/jfrog/repos/repo-1"+
		"/commits/abcdef0123abcdef4567abcdef8987abcdef6543", serverUrl)
	assert.Equal(t, CommitInfo{
		Hash:          sha,
		AuthorName:    "charlie",
		CommitterName: "mark",
		Url:           expectedUrl,
		Timestamp:     1636089306104,
		Message:       "WIP on feature 1",
		ParentHashes:  []string{"bbcdef0123abcdef4567abcdef8987abcdef6543"},
	}, result)

	_, err = createBadBitbucketServerClient(t).GetCommitBySha(ctx, owner, repo1, sha)
	assert.Error(t, err)
}

func TestBitbucketServer_GetCommitByShaNotFound(t *testing.T) {
	ctx := context.Background()
	sha := "bbcdef0123abcdef4567abcdef8987abcdef6543"
	response := []byte(`{
		"errors": [
        	{
            	"context": null,
            	"exceptionName": "com.atlassian.bitbucket.project.NoSuchProjectException",
            	"message": "Project unknown does not exist."
        	}
    	]
	}`)
	client, cleanUp := createServerAndClientReturningStatus(t, vcsutils.BitbucketServer, false, response,
		fmt.Sprintf("/rest/api/1.0/projects/%s/repos/%s/commits/%s", owner, repo1, sha),
		http.StatusNotFound, createBitbucketServerHandler)
	defer cleanUp()

	result, err := client.GetCommitBySha(ctx, owner, repo1, sha)

	assert.Error(t, err)
	assert.Contains(t, err.Error(), "Status: 404 Not Found")
	assert.Empty(t, result)
}

func TestBitbucketServer_UploadCodeScanning(t *testing.T) {
	ctx := context.Background()
	client, cleanUp := createServerAndClient(t, vcsutils.BitbucketServer, true, "", "unsupportedTest", createBitbucketServerHandler)
	defer cleanUp()
	_, err := client.UploadCodeScanning(ctx, owner, repo1, "", "1")
	assert.Error(t, err)
}

func TestBitbucketServer_DownloadFileFromRepo(t *testing.T) {
	ctx := context.Background()
	expectedPayload := []byte("hello world")
	client, cleanUp := createServerAndClient(t, vcsutils.BitbucketServer, true, expectedPayload, "/rest/api/1.0/projects/jfrog/repos/repo-1/raw/hello-world?at=branch-1", createBitbucketServerDownloadFileFromRepositoryHandler)
	defer cleanUp()

	expectedStatusCode := 200
	payload, statusCode, err := client.DownloadFileFromRepo(ctx, owner, repo1, branch1, "hello-world")
	assert.Equal(t, expectedPayload, payload)
	assert.Equal(t, expectedStatusCode, statusCode)
	assert.NoError(t, err)

	client = createBadBitbucketServerClient(t)
	_, _, err = client.DownloadFileFromRepo(ctx, owner, repo1, branch1, "hello-world")
	assert.Error(t, err)

	client, cleanUp = createServerAndClient(t, vcsutils.BitbucketServer, true, expectedPayload, "/rest/api/1.0/projects/jfrog/repos/repo-1/raw/bad-test?at=branch-1", createBitbucketServerDownloadFileFromRepositoryHandler)
	defer cleanUp()
	_, _, err = client.DownloadFileFromRepo(ctx, owner, repo1, branch1, "bad-test")
	assert.Error(t, err)
}

func TestBitbucketServer_getRepositoryVisibility(t *testing.T) {
	assert.Equal(t, Public, getBitbucketServerRepositoryVisibility(true))
	assert.Equal(t, Private, getBitbucketServerRepositoryVisibility(false))
}

func TestBitbucketServerClient_GetModifiedFiles(t *testing.T) {
	ctx := context.Background()
	t.Run("ok", func(t *testing.T) {
		response, err := os.ReadFile(filepath.Join("testdata", "bitbucketserver", "compare_commits.json"))
		assert.NoError(t, err)

		client, closeServer := createBodyHandlingServerAndClient(
			t,
			vcsutils.BitbucketServer,
			false,
			response,
			"/rest/api/1.0/projects/jfrog/repos/repo-1/compare/diff?contextLines=0&from=sha-2&to=sha-1",
			http.StatusOK,
			nil,
			http.MethodGet,
			createBitbucketServerWithBodyHandler,
		)
		defer closeServer()

		actual, err := client.GetModifiedFiles(ctx, owner, repo1, "sha-1", "sha-2")
		assert.NoError(t, err)
		assert.Equal(t, []string{"path/to/file.txt", "path/to/other_file.txt", "path/to/other_file2.txt"}, actual)
	})

	t.Run("validation fails", func(t *testing.T) {
		client := BitbucketServerClient{}
		_, err := client.GetModifiedFiles(ctx, "", repo1, "sha-1", "sha-2")
		assert.EqualError(t, err, "validation failed: required parameter 'owner' is missing")
		_, err = client.GetModifiedFiles(ctx, owner, "", "sha-1", "sha-2")
		assert.EqualError(t, err, "validation failed: required parameter 'repository' is missing")
		_, err = client.GetModifiedFiles(ctx, owner, repo1, "", "sha-2")
		assert.EqualError(t, err, "validation failed: required parameter 'refBefore' is missing")
		_, err = client.GetModifiedFiles(ctx, owner, repo1, "sha-1", "")
		assert.EqualError(t, err, "validation failed: required parameter 'refAfter' is missing")
	})

	t.Run("failed request", func(t *testing.T) {
		client, cleanUp := createServerAndClientReturningStatus(
			t,
			vcsutils.BitbucketServer,
			true,
			nil,
			"/rest/api/1.0/projects/jfrog/repos/repo-1/compare/diff?contextLines=0&from=sha-2&to=sha-1",
			http.StatusInternalServerError,
			createBitbucketServerHandler,
		)
		defer cleanUp()
		_, err := client.GetModifiedFiles(ctx, owner, repo1, "sha-1", "sha-2")
		assert.EqualError(t, err, "Status: 500 Internal Server Error, Body: null")
	})
}

func createBitbucketServerHandler(t *testing.T, expectedURI string, response []byte, expectedStatusCode int) http.HandlerFunc {
	return func(w http.ResponseWriter, r *http.Request) {
		w.WriteHeader(expectedStatusCode)
		_, err := w.Write(response)
		assert.NoError(t, err)
		assert.Contains(t, expectedURI, r.RequestURI)
		assert.Equal(t, "Bearer "+token, r.Header.Get("Authorization"))
	}
}

func createBitbucketServerListRepositoriesHandler(t *testing.T, _ string, _ []byte, expectedStatusCode int) http.HandlerFunc {
	return func(w http.ResponseWriter, r *http.Request) {
		var responseObj interface{}
		switch r.RequestURI {
		case "/rest/api/1.0/projects?start=0":
			responseObj = map[string][]bitbucketv1.Project{"values": {{Key: username}}}
			w.Header().Add("X-Ausername", username)
		case "/rest/api/1.0/projects/~FROGGER/repos?start=0":
			responseObj = map[string][]bitbucketv1.Repository{"values": {{Slug: repo1}}}
		case "/rest/api/1.0/projects/frogger/repos?start=0":
			responseObj = map[string][]bitbucketv1.Repository{"values": {{Slug: repo2}}}
		default:
			assert.Fail(t, "Unexpected request Uri "+r.RequestURI)
		}
		w.WriteHeader(expectedStatusCode)
		response, err := json.Marshal(responseObj)
		assert.NoError(t, err)
		_, err = w.Write(response)
		assert.NoError(t, err)
		assert.Equal(t, "Bearer "+token, r.Header.Get("Authorization"))
	}
}

func createBitbucketServerDownloadFileFromRepositoryHandler(t *testing.T, _ string, expectedResponse []byte, _ int) http.HandlerFunc {
	return func(w http.ResponseWriter, r *http.Request) {
		if r.RequestURI == "/rest/api/1.0/projects/jfrog/repos/repo-1/raw/hello-world?at=branch-1" {
			_, err := w.Write(expectedResponse)
			assert.NoError(t, err)
			return
		}
		if r.RequestURI == "/rest/api/1.0/projects/jfrog/repos/repo-1/raw/bad-test?at=branch-1" {
			w.WriteHeader(http.StatusNotFound)
			return
		}
	}
}

func createBitbucketServerWithBodyHandler(t *testing.T, expectedURI string, response []byte, expectedRequestBody []byte,
	expectedStatusCode int, expectedHTTPMethod string) http.HandlerFunc {
	return func(writer http.ResponseWriter, request *http.Request) {
		assert.Equal(t, expectedHTTPMethod, request.Method)
		assert.Equal(t, expectedURI, request.RequestURI)
		assert.Equal(t, "Bearer "+token, request.Header.Get("Authorization"))

		if expectedRequestBody == nil {
			expectedRequestBody = []byte{}
		}
		b, err := io.ReadAll(request.Body)
		assert.NoError(t, err)
		assert.Equal(t, expectedRequestBody, b)

		writer.WriteHeader(expectedStatusCode)
		_, err = writer.Write(response)
		assert.NoError(t, err)
	}
}
func TestBitbucketServer_TestGetCommitStatus(t *testing.T) {
	ctx := context.Background()
	ref := "9caf1c431fb783b669f0f909bd018b40f2ea3808"
	t.Run("Empty response", func(t *testing.T) {
		client, cleanUp := createServerAndClient(t, vcsutils.BitbucketServer, false, nil,
			fmt.Sprintf("/rest/build-status/1.0/commits/%s", ref), createBitbucketServerHandler)
		defer cleanUp()
		_, err := client.GetCommitStatuses(ctx, owner, repo1, ref)
		assert.NoError(t, err)
	})
	t.Run("Valid response", func(t *testing.T) {
		response, err := os.ReadFile(filepath.Join("testdata", "bitbucketserver", "commits_statuses.json"))
		assert.NoError(t, err)
		client, cleanUp := createServerAndClient(t, vcsutils.BitbucketServer, false, response,
			fmt.Sprintf("/rest/build-status/1.0/commits/%s", ref), createBitbucketServerHandler)
		defer cleanUp()
		commitStatuses, err := client.GetCommitStatuses(ctx, owner, repo1, ref)
		assert.NoError(t, err)
		assert.Len(t, commitStatuses, 3)
		assert.Equal(t, InProgress, commitStatuses[0].State)
		assert.Equal(t, Pass, commitStatuses[1].State)
		assert.Equal(t, Fail, commitStatuses[2].State)
	})
	t.Run("Decode failure", func(t *testing.T) {
		response, err := os.ReadFile(filepath.Join("testdata", "bitbucketserver", "commits_statuses_bad_decode.json"))
		assert.NoError(t, err)
		client, cleanUp := createServerAndClient(t, vcsutils.BitbucketServer, false, response,
			fmt.Sprintf("/rest/build-status/1.0/commits/%s", ref), createBitbucketServerHandler)
		defer cleanUp()
		_, err = client.GetCommitStatuses(ctx, owner, repo1, ref)
		assert.Error(t, err)
	})
	t.Run("bad client", func(t *testing.T) {
		client := createBadBitbucketServerClient(t)
		_, err := client.GetCommitStatuses(ctx, owner, repo1, ref)
		assert.Error(t, err)
	})
}

func TestBitbucketServerClient_DeletePullRequestComment(t *testing.T) {
	ctx := context.Background()
	prId := 4
	commentId := 10
	version := 0
	client, cleanUp := createServerAndClient(t, vcsutils.BitbucketServer, true, nil, fmt.Sprintf("/rest/api/1.0/projects/jfrog/repos/repo-1/pull-requests/%v/activities?start=%v", prId, version)+
		fmt.Sprintf("/rest/api/1.0/projects/jfrog/repos/repo-1/pull-requests/%v/comments/%v?version=%v", prId, commentId, version), createBitbucketServerHandler)
	defer cleanUp()

	err := client.DeletePullRequestComment(ctx, owner, repo1, prId, commentId)
	assert.NoError(t, err)

	err = createBadBitbucketServerClient(t).DeletePullRequestComment(ctx, owner, repo1, prId, commentId)
	assert.Error(t, err)
}

func createBadBitbucketServerClient(t *testing.T) VcsClient {
	client, err := NewClientBuilder(vcsutils.BitbucketServer).ApiEndpoint("https://bad^endpoint").Build()
	assert.NoError(t, err)
	return client
}<|MERGE_RESOLUTION|>--- conflicted
+++ resolved
@@ -218,23 +218,13 @@
 	defer cleanUp()
 
 	result, err := client.ListOpenPullRequests(ctx, owner, repo1)
-<<<<<<< HEAD
 	forkedOwner := "jfrogForked"
-	require.NoError(t, err)
+	assert.NoError(t, err)
 	assert.Len(t, result, 1)
 	assert.EqualValues(t, PullRequestInfo{
 		ID:     101,
 		Source: BranchInfo{Name: "feature-ABC-123", Repository: repo1, Owner: forkedOwner},
 		Target: BranchInfo{Name: "master", Repository: repo1, Owner: owner},
-=======
-
-	assert.NoError(t, err)
-	assert.Len(t, result, 1)
-	assert.EqualValues(t, PullRequestInfo{
-		ID:     101,
-		Source: BranchInfo{Name: "feature-ABC-123", Repository: "my-repo"},
-		Target: BranchInfo{Name: "master", Repository: "my-repo"},
->>>>>>> a7e38001
 	}, result[0])
 
 	// With body:
@@ -245,13 +235,8 @@
 	assert.EqualValues(t, PullRequestInfo{
 		ID:     101,
 		Body:   "hello world",
-<<<<<<< HEAD
 		Source: BranchInfo{Name: "feature-ABC-123", Repository: repo1, Owner: forkedOwner},
 		Target: BranchInfo{Name: "master", Repository: repo1, Owner: owner},
-=======
-		Source: BranchInfo{Name: "feature-ABC-123", Repository: "my-repo"},
-		Target: BranchInfo{Name: "master", Repository: "my-repo"},
->>>>>>> a7e38001
 	}, result[0])
 }
 
