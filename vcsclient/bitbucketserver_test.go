package vcsclient

import (
	"context"
	"encoding/json"
	"errors"
	"fmt"
	"io"
	"math/rand"
	"net/http"
	"os"
	"path/filepath"
	"strconv"
	"strings"
	"testing"
	"time"

	bitbucketv1 "github.com/gfleury/go-bitbucket-v1"
	"github.com/jfrog/froggit-go/vcsutils"
	"github.com/stretchr/testify/assert"
)

func TestBitbucketServer_Connection(t *testing.T) {
	ctx := context.Background()
	mockResponse := make(map[string][]bitbucketv1.User)
	client, cleanUp := createServerAndClient(t, vcsutils.BitbucketServer, true, mockResponse,
		"/rest/api/1.0/admin/users?limit=1", createBitbucketServerHandler)
	defer cleanUp()

	err := client.TestConnection(ctx)
	assert.NoError(t, err)

	err = createBadBitbucketServerClient(t).TestConnection(ctx)
	assert.Error(t, err)
}

func TestBitbucketServer_ConnectionWhenContextCancelled(t *testing.T) {
	ctx := context.Background()
	ctxWithCancel, cancel := context.WithCancel(ctx)
	cancel()

	client, cleanUp := createWaitingServerAndClient(t, vcsutils.BitbucketServer, 0)
	defer cleanUp()
	err := client.TestConnection(ctxWithCancel)
	assert.ErrorIs(t, err, context.Canceled)
}

func TestBitbucketServer_ConnectionWhenContextTimesOut(t *testing.T) {
	ctx := context.Background()
	ctxWithTimeout, cancel := context.WithTimeout(ctx, 10*time.Millisecond)
	defer cancel()

	client, cleanUp := createWaitingServerAndClient(t, vcsutils.BitbucketServer, 50*time.Millisecond)
	defer cleanUp()
	err := client.TestConnection(ctxWithTimeout)
	assert.ErrorIs(t, err, context.DeadlineExceeded)
}

func TestBitbucketServer_ListRepositories(t *testing.T) {
	ctx := context.Background()
	client, cleanUp := createServerAndClient(t, vcsutils.BitbucketServer, false, nil, "", createBitbucketServerListRepositoriesHandler)
	defer cleanUp()

	actualRepositories, err := client.ListRepositories(ctx)
	assert.NoError(t, err)
	assert.Equal(t, map[string][]string{"~" + strings.ToUpper(username): {repo1}, username: {repo2}}, actualRepositories)

	_, err = createBadBitbucketServerClient(t).ListRepositories(ctx)
	assert.Error(t, err)
}

func TestBitbucketServer_ListBranches(t *testing.T) {
	ctx := context.Background()
	mockResponse := map[string][]bitbucketv1.Branch{
		"values": {{ID: branch1}, {ID: branch2}},
	}
	client, cleanUp := createServerAndClient(t, vcsutils.BitbucketServer, false, mockResponse, "/rest/api/1.0/projects/jfrog/repos/repo-1/branches?start=0", createBitbucketServerHandler)
	defer cleanUp()

	actualRepositories, err := client.ListBranches(ctx, owner, repo1)
	assert.NoError(t, err)
	assert.ElementsMatch(t, actualRepositories, []string{branch1, branch2})

	_, err = createBadBitbucketServerClient(t).ListBranches(ctx, owner, repo1)
	assert.Error(t, err)
}

func TestBitbucketServer_CreateWebhook(t *testing.T) {
	ctx := context.Background()
	id := rand.Int31() // #nosec G404
	mockResponse := bitbucketv1.Webhook{ID: int(id)}
	client, cleanUp := createServerAndClient(t, vcsutils.BitbucketServer, false, mockResponse, "/rest/api/1.0/projects/jfrog/repos/repo-1/webhooks", createBitbucketServerHandler)
	defer cleanUp()

	actualID, token, err := client.CreateWebhook(ctx, owner, repo1, branch1, "https://httpbin.org/anything",
		vcsutils.Push)
	assert.NoError(t, err)
	assert.NotEmpty(t, token)
	assert.Equal(t, strconv.Itoa(int(id)), actualID)

	_, _, err = createBadBitbucketServerClient(t).CreateWebhook(ctx, owner, repo1, branch1, "https://httpbin.org/anything", vcsutils.Push)
	assert.Error(t, err)
}

func TestBitbucketServer_UpdateWebhook(t *testing.T) {
	ctx := context.Background()
	id := rand.Int31() // #nosec G404
	stringID := strconv.Itoa(int(id))

	client, cleanUp := createServerAndClient(t, vcsutils.BitbucketServer, false, nil, fmt.Sprintf("/rest/api/1.0/projects/jfrog/repos/repo-1/webhooks/%s", stringID), createBitbucketServerHandler)
	defer cleanUp()

	err := client.UpdateWebhook(ctx, owner, repo1, branch1, "https://httpbin.org/anything", token, stringID,
		vcsutils.PrOpened, vcsutils.PrEdited, vcsutils.PrMerged, vcsutils.PrRejected, vcsutils.TagPushed, vcsutils.TagRemoved)
	assert.NoError(t, err)

	err = createBadBitbucketServerClient(t).UpdateWebhook(ctx, owner, repo1, branch1, "https://httpbin.org/anything", token, stringID, vcsutils.PrOpened, vcsutils.PrEdited, vcsutils.PrMerged, vcsutils.PrRejected)
	assert.Error(t, err)
}

func TestBitbucketServer_DeleteWebhook(t *testing.T) {
	ctx := context.Background()
	id := rand.Int31() // #nosec G404
	stringID := strconv.Itoa(int(id))

	client, cleanUp := createServerAndClient(t, vcsutils.BitbucketServer, false, nil, fmt.Sprintf("/rest/api/1.0/projects/jfrog/repos/repo-1/webhooks/%s", stringID), createBitbucketServerHandler)
	defer cleanUp()

	err := client.DeleteWebhook(ctx, owner, repo1, stringID)
	assert.NoError(t, err)

	err = createBadBitbucketServerClient(t).DeleteWebhook(ctx, owner, repo1, stringID)
	assert.Error(t, err)
}

func TestBitbucketServer_SetCommitStatus(t *testing.T) {
	ctx := context.Background()
	ref := "9caf1c431fb783b669f0f909bd018b40f2ea3808"
	client, cleanUp := createServerAndClient(t, vcsutils.BitbucketServer, false, nil, fmt.Sprintf("/rest/build-status/1.0/commits/%s", ref), createBitbucketServerHandler)
	defer cleanUp()

	err := client.SetCommitStatus(ctx, Fail, owner, repo1, ref, "Commit status title", "Commit status description",
		"https://httpbin.org/anything")
	assert.NoError(t, err)

	err = createBadBitbucketServerClient(t).SetCommitStatus(ctx, Fail, owner, repo1, ref, "Commit status title", "Commit status description",
		"https://httpbin.org/anything")
	assert.Error(t, err)
}

func TestBitbucketServer_DownloadRepository(t *testing.T) {
	ctx := context.Background()
	dir, err := os.MkdirTemp("", "")
	assert.NoError(t, err)
	defer func() { assert.NoError(t, vcsutils.RemoveTempDir(dir)) }()

	repoFile, err := os.ReadFile(filepath.Join("testdata", "bitbucketserver", "hello-world-main.tar.gz"))
	assert.NoError(t, err)

	client, cleanUp := createServerAndClient(t, vcsutils.BitbucketServer, false, repoFile,
		fmt.Sprintf("/rest/api/1.0/projects/%s/repos/%s/archive?format=tgz", owner, repo1), createBitbucketServerDownloadRepositoryHandler)
	defer cleanUp()
	err = client.DownloadRepository(ctx, owner, repo1, "", dir)
	assert.NoError(t, err)

	readmeFile, err := os.OpenFile(filepath.Join(dir, "README.md"), os.O_WRONLY|os.O_CREATE|os.O_TRUNC, 0644)
	assert.NoError(t, err)
	defer func() {
		err = errors.Join(err, readmeFile.Close())
	}()
	err = createBadBitbucketServerClient(t).DownloadRepository(ctx, "ssa", "solr-system", "master", dir)
	assert.Error(t, err)
}

func TestBitbucketServer_CreatePullRequest(t *testing.T) {
	ctx := context.Background()
	client, cleanUp := createServerAndClient(t, vcsutils.BitbucketServer, true, nil, "/rest/api/1.0/projects/jfrog/repos/repo-1/pull-requests", createBitbucketServerHandler)
	defer cleanUp()

	err := client.CreatePullRequest(ctx, owner, repo1, branch1, branch2, "PR title", "PR body")
	assert.NoError(t, err)

	err = createBadBitbucketServerClient(t).CreatePullRequest(ctx, owner, repo1, branch1, branch2, "PR title", "PR body")
	assert.Error(t, err)
}

func TestBitbucketServer_UpdatePullRequest(t *testing.T) {
	prId := 4
	ctx := context.Background()
	client, cleanUp := createServerAndClient(t, vcsutils.BitbucketServer, true, nil, fmt.Sprintf("/rest/api/1.0/projects/jfrog/repos/repo-1/pull-requests/%v", prId), createBitbucketServerHandler)
	defer cleanUp()

	err := client.UpdatePullRequest(ctx, owner, repo1, "PR title", "PR body", "", prId, vcsutils.Open)
	assert.NoError(t, err)

	err = createBadBitbucketServerClient(t).UpdatePullRequest(ctx, owner, repo1, "PR title", "PR body", "", prId, vcsutils.Open)
	assert.Error(t, err)
}

func TestBitbucketServer_AddPullRequestComment(t *testing.T) {
	ctx := context.Background()
	client, cleanUp := createServerAndClient(t, vcsutils.BitbucketServer, true, nil, "/rest/api/1.0/projects/jfrog/repos/repo-1/pull-requests/1/comments", createBitbucketServerHandler)
	defer cleanUp()

	err := client.AddPullRequestComment(ctx, owner, repo1, "Comment content", 1)
	assert.NoError(t, err)

	err = createBadBitbucketServerClient(t).AddPullRequestComment(ctx, owner, repo1, "Comment content", 1)
	assert.Error(t, err)
}

func TestBitbucketServer_AddPullRequestReviewComment(t *testing.T) {
	ctx := context.Background()
	client, cleanUp := createServerAndClient(t, vcsutils.BitbucketServer, true, nil, "/rest/api/1.0/projects/jfrog/repos/repo-1/pull-requests/1/comments", createBitbucketServerHandler)
	defer cleanUp()

	err := client.AddPullRequestReviewComments(ctx, owner, repo1, 1, PullRequestComment{CommentInfo: CommentInfo{Content: "Comment content"}, PullRequestDiff: PullRequestDiff{OriginalStartLine: 7, NewStartLine: 7}})
	assert.NoError(t, err)

	err = createBadBitbucketServerClient(t).AddPullRequestReviewComments(ctx, owner, repo1, 1, PullRequestComment{CommentInfo: CommentInfo{Content: "Comment content"}, PullRequestDiff: PullRequestDiff{OriginalStartLine: 7, NewStartLine: 7}})
	assert.Error(t, err)
}

func TestBitbucketServer_ListOpenPullRequests(t *testing.T) {
	ctx := context.Background()
	response, err := os.ReadFile(filepath.Join("testdata", "bitbucketserver", "pull_requests_list_response.json"))
	assert.NoError(t, err)
	client, cleanUp := createServerAndClient(t, vcsutils.BitbucketServer, true, response,
		fmt.Sprintf("/rest/api/1.0/projects/%s/repos/%s/pull-requests?start=0", owner, repo1), createBitbucketServerHandler)
	defer cleanUp()

	result, err := client.ListOpenPullRequests(ctx, owner, repo1)
	forkedOwner := "jfrogForked"
	assert.NoError(t, err)
	assert.Len(t, result, 1)
	assert.EqualValues(t, PullRequestInfo{
		ID:     101,
<<<<<<< HEAD
		Title:  "Talking Nerdy",
=======
		Author: "tom",
>>>>>>> d5b62103
		Source: BranchInfo{Name: "feature-ABC-123", Repository: repo1, Owner: forkedOwner},
		Target: BranchInfo{Name: "master", Repository: repo1, Owner: owner},
		URL:    "https://link/to/pullrequest",
	}, result[0])

	// With body:
	result, err = client.ListOpenPullRequestsWithBody(ctx, owner, repo1)

	assert.NoError(t, err)
	assert.Len(t, result, 1)
	assert.EqualValues(t, PullRequestInfo{
		ID:     101,
<<<<<<< HEAD
		Title:  "Talking Nerdy",
=======
		Author: "tom",
>>>>>>> d5b62103
		Body:   "hello world",
		Source: BranchInfo{Name: "feature-ABC-123", Repository: repo1, Owner: forkedOwner},
		Target: BranchInfo{Name: "master", Repository: repo1, Owner: owner},
		URL:    "https://link/to/pullrequest",
	}, result[0])
}

func TestBitbucketServerClient_GetPullRequest(t *testing.T) {
	ctx := context.Background()
	response, err := os.ReadFile(filepath.Join("testdata", "bitbucketserver", "get_pull_request_response.json"))
	assert.NoError(t, err)
	pullRequestId := 6

	// Successful
	client, cleanUp := createServerAndClient(t, vcsutils.BitbucketServer, true, response,
		fmt.Sprintf("/rest/api/1.0/projects/%s/repos/%s/pull-requests/%d", owner, repo1, pullRequestId), createBitbucketServerHandler)
	defer cleanUp()
	result, err := client.GetPullRequestByID(ctx, owner, repo1, pullRequestId)
	assert.NoError(t, err)
	assert.EqualValues(t, PullRequestInfo{
		ID:     int64(pullRequestId),
<<<<<<< HEAD
		Title:  "New vul 2",
=======
		Author: "owner",
>>>>>>> d5b62103
		Source: BranchInfo{Name: "new_vul_2", Repository: "repoName", Owner: "~fromOwner"},
		Target: BranchInfo{Name: "master", Repository: "repoName", Owner: owner},
		URL:    "https://git.bbServerHost.info/users/owner/repos/repoName/pull-requests/6",
	}, result)

	// Failed owner extraction
	response, err = os.ReadFile(filepath.Join("testdata", "bitbucketserver", "get_pull_request_response_nil.json"))
	assert.NoError(t, err)
	ownerClient, ownerCleanUp := createServerAndClient(t, vcsutils.BitbucketServer, true, response,
		fmt.Sprintf("/rest/api/1.0/projects/%s/repos/%s/pull-requests/%d", owner, repo1, pullRequestId), createBitbucketServerHandler)
	defer ownerCleanUp()
	_, err = ownerClient.GetPullRequestByID(ctx, owner, repo1, pullRequestId)
	assert.Error(t, err)

	// Bad response
	badClient, badClientCleanUp := createServerAndClient(t, vcsutils.BitbucketServer, true, "{",
		fmt.Sprintf("/rest/api/1.0/projects/%s/repos/%s/pull-requests/%d", owner, repo1, pullRequestId), createBitbucketServerHandler)
	defer badClientCleanUp()
	_, err2 := badClient.GetPullRequestByID(ctx, owner, repo1, pullRequestId)
	assert.Error(t, err2)

	// Bad Client
	_, err = createBadBitbucketServerClient(t).GetPullRequestByID(ctx, owner, repo1, pullRequestId)
	assert.Error(t, err)
}

func TestBitbucketServer_ListPullRequestReviewComments(t *testing.T) {
	TestBitbucketServer_ListPullRequestComments(t)
}

func TestBitbucketServer_ListPullRequestComments(t *testing.T) {
	ctx := context.Background()
	response, err := os.ReadFile(filepath.Join("testdata", "bitbucketserver", "pull_request_comments_list_response.json"))
	assert.NoError(t, err)
	client, cleanUp := createServerAndClient(t, vcsutils.BitbucketServer, true, response,
		fmt.Sprintf("/rest/api/1.0/projects/%s/repos/%s/pull-requests/1/activities?start=0", owner, repo1), createBitbucketServerHandler)
	defer cleanUp()

	result, err := client.ListPullRequestComments(ctx, owner, repo1, 1)

	assert.NoError(t, err)
	assert.Len(t, result, 1)
	assert.Equal(t, CommentInfo{
		ID:      1,
		Content: "A measured reply.",
		Created: time.Unix(1548720847370, 0),
		Version: 1,
	}, result[0])
}

func TestBitbucketServer_GetLatestCommit(t *testing.T) {
	ctx := context.Background()
	response, err := os.ReadFile(filepath.Join("testdata", "bitbucketserver", "commit_list_response.json"))
	assert.NoError(t, err)

	// limit=1 appears twice because it is added twice by: github.com/gfleury/go-bitbucket-v1@v0.0.0-20210826163055-dff2223adeac/default_api.go:3848
	client, serverUrl, cleanUp := createServerWithUrlAndClientReturningStatus(t, vcsutils.BitbucketServer, false,
		response,
		fmt.Sprintf("/rest/api/1.0/projects/%s/repos/%s/commits?limit=50&limit=50&until=master", owner, repo1),
		http.StatusOK, createBitbucketServerHandler)
	defer cleanUp()

	result, err := client.GetLatestCommit(ctx, owner, repo1, "master")

	assert.NoError(t, err)
	expectedUrl := fmt.Sprintf("%s/projects/jfrog/repos/repo-1"+
		"/commits/def0123abcdef4567abcdef8987abcdef6543abc", serverUrl)
	assert.Equal(t, CommitInfo{
		Hash:          "def0123abcdef4567abcdef8987abcdef6543abc",
		AuthorName:    "charlie",
		CommitterName: "mark",
		Url:           expectedUrl,
		Timestamp:     1548720847,
		Message:       "More work on feature 1",
		ParentHashes:  []string{"abcdef0123abcdef4567abcdef8987abcdef6543", "qwerty0123abcdef4567abcdef8987abcdef6543"},
		AuthorEmail:   "charlie@example.com",
	}, result)

	_, err = createBadBitbucketServerClient(t).GetLatestCommit(ctx, owner, repo1, "master")
	assert.Error(t, err)
}

func TestBitbucketServer_GetCommits(t *testing.T) {
	ctx := context.Background()
	response, err := os.ReadFile(filepath.Join("testdata", "bitbucketserver", "commit_list_response.json"))
	assert.NoError(t, err)

	client, serverUrl, cleanUp := createServerWithUrlAndClientReturningStatus(t, vcsutils.BitbucketServer, false,
		response,
		fmt.Sprintf("/rest/api/1.0/projects/%s/repos/%s/commits?limit=50&limit=50&until=master", owner, repo1),
		http.StatusOK, createBitbucketServerHandler)
	defer cleanUp()

	result, err := client.GetCommits(ctx, owner, repo1, "master")

	assert.NoError(t, err)
	expectedUrl := fmt.Sprintf("%s/projects/jfrog/repos/repo-1"+
		"/commits/def0123abcdef4567abcdef8987abcdef6543abc", serverUrl)
	assert.Equal(t, CommitInfo{
		Hash:          "def0123abcdef4567abcdef8987abcdef6543abc",
		AuthorName:    "charlie",
		CommitterName: "mark",
		Url:           expectedUrl,
		Timestamp:     1548720847,
		Message:       "More work on feature 1",
		ParentHashes:  []string{"abcdef0123abcdef4567abcdef8987abcdef6543", "qwerty0123abcdef4567abcdef8987abcdef6543"},
		AuthorEmail:   "charlie@example.com",
	}, result[0])
	assert.Equal(t, CommitInfo{
		Hash:          "def0123abcdef4567abcdef8987abcdef6543abc",
		AuthorName:    "marly",
		CommitterName: "marly",
		Url:           expectedUrl,
		Timestamp:     1548720847,
		Message:       "More work on feature 2",
		ParentHashes:  []string{"abcdef0123abcdef4567abcdef8987abcdef6543", "qwerty0123abcdef4567abcdef8987abcdef6543"},
		AuthorEmail:   "marly@example.com",
	}, result[1])

	_, err = createBadBitbucketServerClient(t).GetCommits(ctx, owner, repo1, "master")
	assert.Error(t, err)
}

func TestBitbucketServer_GetCommitsWithQueryOptions(t *testing.T) {
	ctx := context.Background()
	response, err := os.ReadFile(filepath.Join("testdata", "bitbucketserver", "commit_list_response.json"))
	assert.NoError(t, err)
	client, serverUrl, cleanUp := createServerWithUrlAndClientReturningStatus(t, vcsutils.BitbucketServer, false,
		response,
		fmt.Sprintf("/rest/api/1.0/projects/%s/repos/%s/commits?limit=30&limit=30&start=0", owner, repo1),
		http.StatusOK, createBitbucketServerHandler)
	defer cleanUp()

	options := GitCommitsQueryOptions{
		Since: time.Date(2017, 1, 1, 0, 0, 0, 0, time.UTC),
		ListOptions: ListOptions{
			Page:    1,
			PerPage: 30,
		},
	}

	result, err := client.GetCommitsWithQueryOptions(ctx, owner, repo1, options)

	assert.NoError(t, err)
	expectedUrl := fmt.Sprintf("%s/projects/jfrog/repos/repo-1"+
		"/commits/def0123abcdef4567abcdef8987abcdef6543abc", serverUrl)
	assert.Equal(t, CommitInfo{
		Hash:          "def0123abcdef4567abcdef8987abcdef6543abc",
		AuthorName:    "charlie",
		CommitterName: "mark",
		Url:           expectedUrl,
		Timestamp:     1548720847,
		Message:       "More work on feature 1",
		ParentHashes:  []string{"abcdef0123abcdef4567abcdef8987abcdef6543", "qwerty0123abcdef4567abcdef8987abcdef6543"},
		AuthorEmail:   "charlie@example.com",
	}, result[0])
	assert.Equal(t, CommitInfo{
		Hash:          "def0123abcdef4567abcdef8987abcdef6543abc",
		AuthorName:    "marly",
		CommitterName: "marly",
		Url:           expectedUrl,
		Timestamp:     1548720847,
		Message:       "More work on feature 2",
		ParentHashes:  []string{"abcdef0123abcdef4567abcdef8987abcdef6543", "qwerty0123abcdef4567abcdef8987abcdef6543"},
		AuthorEmail:   "marly@example.com",
	}, result[1])

	_, err = createBadBitbucketServerClient(t).GetCommitsWithQueryOptions(ctx, owner, repo1, options)
	assert.Error(t, err)
}

func TestBitbucketServer_GetLatestCommitNotFound(t *testing.T) {
	ctx := context.Background()
	response := []byte(`{
		"errors": [
        	{
            	"context": null,
            	"exceptionName": "com.atlassian.bitbucket.project.NoSuchProjectException",
            	"message": "Project unknown does not exist."
        	}
    	]
	}`)
	client, cleanUp := createServerAndClientReturningStatus(t, vcsutils.BitbucketServer, false, response,
		fmt.Sprintf("/rest/api/1.0/projects/%s/repos/%s/commits?limit=50&limit=50&until=master", owner, repo1),
		http.StatusNotFound, createBitbucketServerHandler)
	defer cleanUp()

	result, err := client.GetLatestCommit(ctx, owner, repo1, "master")

	assert.Error(t, err)
	assert.Contains(t, err.Error(), "Status: 404 Not Found")
	assert.Empty(t, result)
}

func TestBitbucketServer_GetLatestCommitUnknownBranch(t *testing.T) {
	ctx := context.Background()
	response := []byte(`{
		"errors": [
			{
				"context": null,
				"exceptionName": "com.atlassian.bitbucket.commit.NoSuchCommitException",
				"message": "Commit 'unknown' does not exist in repository 'test'."
			}
		]
	}`)
	client, cleanUp := createServerAndClientReturningStatus(t, vcsutils.BitbucketServer, false, response,
		fmt.Sprintf("/rest/api/1.0/projects/%s/repos/%s/commits?limit=50&limit=50&until=unknown", owner, repo1),
		http.StatusNotFound, createBitbucketServerHandler)
	defer cleanUp()

	result, err := client.GetLatestCommit(ctx, owner, repo1, "unknown")

	assert.Error(t, err)
	assert.Contains(t, err.Error(), "Status: 404 Not Found")
	assert.Empty(t, result)
}

func TestBitbucketServer_AddSshKeyToRepository(t *testing.T) {
	ctx := context.Background()
	response, err := os.ReadFile(filepath.Join("testdata", "bitbucketserver", "add_ssh_key_response.json"))
	assert.NoError(t, err)

	expectedBody := []byte(`{"key":{"text":"ssh-rsa AAAA...","label":"My deploy key"},"permission":"REPO_READ"}` + "\n")

	client, closeServer := createBodyHandlingServerAndClient(t, vcsutils.BitbucketServer, false,
		response, fmt.Sprintf("/keys/1.0/projects/%s/repos/%s/ssh", owner, repo1), http.StatusOK,
		expectedBody, http.MethodPost,
		createBitbucketServerWithBodyHandler)
	defer closeServer()

	err = client.AddSshKeyToRepository(ctx, owner, repo1, "My deploy key", "ssh-rsa AAAA...", Read)
	assert.NoError(t, err)

	err = createBadBitbucketServerClient(t).AddSshKeyToRepository(ctx, owner, repo1, "My deploy key", "ssh-rsa AAAA...", Read)
	assert.Error(t, err)
}

func TestBitbucketServer_AddSshKeyToRepositoryReadWrite(t *testing.T) {
	ctx := context.Background()
	response, err := os.ReadFile(filepath.Join("testdata", "bitbucketserver", "add_ssh_key_response.json"))
	assert.NoError(t, err)

	expectedBody := []byte(`{"key":{"text":"ssh-rsa AAAA...","label":"My deploy key"},"permission":"REPO_WRITE"}` + "\n")

	client, closeServer := createBodyHandlingServerAndClient(t, vcsutils.BitbucketServer, false,
		response, fmt.Sprintf("/keys/1.0/projects/%s/repos/%s/ssh", owner, repo1), http.StatusOK,
		expectedBody, http.MethodPost,
		createBitbucketServerWithBodyHandler)
	defer closeServer()

	err = client.AddSshKeyToRepository(ctx, owner, repo1, "My deploy key", "ssh-rsa AAAA...", ReadWrite)

	assert.NoError(t, err)
}

func TestBitbucketServer_AddSshKeyToRepositoryNotFound(t *testing.T) {
	ctx := context.Background()
	response := []byte(`{
		"errors": [
			{
				"context": null,
				"exceptionName": "com.atlassian.bitbucket.project.NoSuchProjectException",
				"message": "Project unknown does not exist."
			}
		]
	}`)

	expectedBody := []byte(`{"key":{"text":"ssh-rsa AAAA...","label":"My deploy key"},"permission":"REPO_READ"}` + "\n")

	client, closeServer := createBodyHandlingServerAndClient(t, vcsutils.BitbucketServer, false,
		response, fmt.Sprintf("/keys/1.0/projects/%s/repos/%s/ssh", "unknown", repo1), http.StatusNotFound,
		expectedBody, http.MethodPost,
		createBitbucketServerWithBodyHandler)
	defer closeServer()

	err := client.AddSshKeyToRepository(ctx, "unknown", repo1, "My deploy key", "ssh-rsa AAAA...", Read)

	assert.Error(t, err)
	assert.Contains(t, err.Error(), "status: 404 Not Found")
}

func TestBitbucketServer_GetRepositoryInfo(t *testing.T) {
	ctx := context.Background()

	response, err := os.ReadFile(filepath.Join("testdata", "bitbucketserver", "repository_response.json"))
	assert.NoError(t, err)

	client, cleanUp := createServerAndClientReturningStatus(
		t,
		vcsutils.BitbucketServer,
		false,
		response,
		fmt.Sprintf("/rest/api/1.0/projects/%s/repos/%s", owner, repo1),
		http.StatusOK,
		createBitbucketServerHandler,
	)
	defer cleanUp()

	t.Run("ok", func(t *testing.T) {
		res, err := client.GetRepositoryInfo(ctx, owner, repo1)
		assert.NoError(t, err)
		assert.Equal(t,
			RepositoryInfo{
				RepositoryVisibility: Public,
				CloneInfo: CloneInfo{
					HTTP: "https://bitbucket.org/jfrog/repo-1.git",
					SSH:  "ssh://git@bitbucket.org:jfrog/repo-1.git",
				},
			},
			res,
		)
	})

	_, err = createBadBitbucketServerClient(t).GetRepositoryInfo(ctx, owner, repo1)
	assert.Error(t, err)
}

func TestBitbucketServer_CreateLabel(t *testing.T) {
	ctx := context.Background()
	client, err := NewClientBuilder(vcsutils.BitbucketServer).Build()
	assert.NoError(t, err)

	err = client.CreateLabel(ctx, owner, repo1, LabelInfo{})
	assert.ErrorIs(t, err, errLabelsNotSupported)
}

func TestBitbucketServer_GetLabel(t *testing.T) {
	ctx := context.Background()
	client, err := NewClientBuilder(vcsutils.BitbucketServer).Build()
	assert.NoError(t, err)

	_, err = client.GetLabel(ctx, owner, repo1, labelName)
	assert.ErrorIs(t, err, errLabelsNotSupported)
}

func TestBitbucketServer_ListPullRequestLabels(t *testing.T) {
	ctx := context.Background()
	client, err := NewClientBuilder(vcsutils.BitbucketServer).Build()
	assert.NoError(t, err)

	_, err = client.ListPullRequestLabels(ctx, owner, repo1, 1)
	assert.ErrorIs(t, err, errLabelsNotSupported)
}

func TestBitbucketServer_UnlabelPullRequest(t *testing.T) {
	ctx := context.Background()
	client, err := NewClientBuilder(vcsutils.BitbucketServer).Build()
	assert.NoError(t, err)

	err = client.UnlabelPullRequest(ctx, owner, repo1, labelName, 1)
	assert.ErrorIs(t, err, errLabelsNotSupported)
}

func TestBitbucketServer_GetRepositoryEnvironmentInfo(t *testing.T) {
	ctx := context.Background()
	client, err := NewClientBuilder(vcsutils.BitbucketServer).Build()
	assert.NoError(t, err)

	_, err = client.GetRepositoryEnvironmentInfo(ctx, owner, repo1, envName)
	assert.ErrorIs(t, err, errBitbucketGetRepoEnvironmentInfoNotSupported)
}

func TestBitbucketServer_GetCommitBySha(t *testing.T) {
	ctx := context.Background()
	sha := "abcdef0123abcdef4567abcdef8987abcdef6543"
	response, err := os.ReadFile(filepath.Join("testdata", "bitbucketserver", "commit_single_response.json"))
	assert.NoError(t, err)

	client, serverUrl, cleanUp := createServerWithUrlAndClientReturningStatus(t, vcsutils.BitbucketServer, false,
		response, fmt.Sprintf("/rest/api/1.0/projects/%s/repos/%s/commits/%s", owner, repo1, sha),
		http.StatusOK, createBitbucketServerHandler)
	defer cleanUp()

	result, err := client.GetCommitBySha(ctx, owner, repo1, sha)

	assert.NoError(t, err)
	expectedUrl := fmt.Sprintf("%s/projects/jfrog/repos/repo-1"+
		"/commits/abcdef0123abcdef4567abcdef8987abcdef6543", serverUrl)
	assert.Equal(t, CommitInfo{
		Hash:          sha,
		AuthorName:    "charlie",
		CommitterName: "mark",
		Url:           expectedUrl,
		Timestamp:     1636089306,
		Message:       "WIP on feature 1",
		ParentHashes:  []string{"bbcdef0123abcdef4567abcdef8987abcdef6543"},
		AuthorEmail:   "charlie@example.com",
	}, result)

	_, err = createBadBitbucketServerClient(t).GetCommitBySha(ctx, owner, repo1, sha)
	assert.Error(t, err)
}

func TestBitbucketServer_GetCommitByShaNotFound(t *testing.T) {
	ctx := context.Background()
	sha := "bbcdef0123abcdef4567abcdef8987abcdef6543"
	response := []byte(`{
		"errors": [
        	{
            	"context": null,
            	"exceptionName": "com.atlassian.bitbucket.project.NoSuchProjectException",
            	"message": "Project unknown does not exist."
        	}
    	]
	}`)
	client, cleanUp := createServerAndClientReturningStatus(t, vcsutils.BitbucketServer, false, response,
		fmt.Sprintf("/rest/api/1.0/projects/%s/repos/%s/commits/%s", owner, repo1, sha),
		http.StatusNotFound, createBitbucketServerHandler)
	defer cleanUp()

	result, err := client.GetCommitBySha(ctx, owner, repo1, sha)

	assert.Error(t, err)
	assert.Contains(t, err.Error(), "Status: 404 Not Found")
	assert.Empty(t, result)
}

func TestBitbucketServer_UploadCodeScanning(t *testing.T) {
	ctx := context.Background()
	client, cleanUp := createServerAndClient(t, vcsutils.BitbucketServer, true, "", "unsupportedTest", createBitbucketServerHandler)
	defer cleanUp()
	_, err := client.UploadCodeScanning(ctx, owner, repo1, "", "1")
	assert.Error(t, err)
}

func TestBitbucketServer_DownloadFileFromRepo(t *testing.T) {
	ctx := context.Background()
	expectedPayload := []byte("hello world")
	client, cleanUp := createServerAndClient(t, vcsutils.BitbucketServer, true, expectedPayload, "/rest/api/1.0/projects/jfrog/repos/repo-1/raw/hello-world?at=branch-1", createBitbucketServerDownloadFileFromRepositoryHandler)
	defer cleanUp()

	expectedStatusCode := 200
	payload, statusCode, err := client.DownloadFileFromRepo(ctx, owner, repo1, branch1, "hello-world")
	assert.Equal(t, expectedPayload, payload)
	assert.Equal(t, expectedStatusCode, statusCode)
	assert.NoError(t, err)

	client = createBadBitbucketServerClient(t)
	_, _, err = client.DownloadFileFromRepo(ctx, owner, repo1, branch1, "hello-world")
	assert.Error(t, err)

	client, cleanUp = createServerAndClient(t, vcsutils.BitbucketServer, true, expectedPayload, "/rest/api/1.0/projects/jfrog/repos/repo-1/raw/bad-test?at=branch-1", createBitbucketServerDownloadFileFromRepositoryHandler)
	defer cleanUp()
	_, _, err = client.DownloadFileFromRepo(ctx, owner, repo1, branch1, "bad-test")
	assert.Error(t, err)
}

func TestBitbucketServer_getRepositoryVisibility(t *testing.T) {
	assert.Equal(t, Public, getBitbucketServerRepositoryVisibility(true))
	assert.Equal(t, Private, getBitbucketServerRepositoryVisibility(false))
}

func TestBitbucketServerClient_GetModifiedFiles(t *testing.T) {
	ctx := context.Background()
	t.Run("ok", func(t *testing.T) {
		response, err := os.ReadFile(filepath.Join("testdata", "bitbucketserver", "compare_commits.json"))
		assert.NoError(t, err)

		client, closeServer := createBodyHandlingServerAndClient(
			t,
			vcsutils.BitbucketServer,
			false,
			response,
			"/rest/api/1.0/projects/jfrog/repos/repo-1/compare/diff?contextLines=0&from=sha-2&to=sha-1",
			http.StatusOK,
			nil,
			http.MethodGet,
			createBitbucketServerWithBodyHandler,
		)
		defer closeServer()

		actual, err := client.GetModifiedFiles(ctx, owner, repo1, "sha-1", "sha-2")
		assert.NoError(t, err)
		assert.Equal(t, []string{"path/to/file.txt", "path/to/other_file.txt", "path/to/other_file2.txt"}, actual)
	})

	t.Run("validation fails", func(t *testing.T) {
		client := BitbucketServerClient{}
		_, err := client.GetModifiedFiles(ctx, "", repo1, "sha-1", "sha-2")
		assert.EqualError(t, err, "validation failed: required parameter 'owner' is missing")
		_, err = client.GetModifiedFiles(ctx, owner, "", "sha-1", "sha-2")
		assert.EqualError(t, err, "validation failed: required parameter 'repository' is missing")
		_, err = client.GetModifiedFiles(ctx, owner, repo1, "", "sha-2")
		assert.EqualError(t, err, "validation failed: required parameter 'refBefore' is missing")
		_, err = client.GetModifiedFiles(ctx, owner, repo1, "sha-1", "")
		assert.EqualError(t, err, "validation failed: required parameter 'refAfter' is missing")
	})

	t.Run("failed request", func(t *testing.T) {
		client, cleanUp := createServerAndClientReturningStatus(
			t,
			vcsutils.BitbucketServer,
			true,
			nil,
			"/rest/api/1.0/projects/jfrog/repos/repo-1/compare/diff?contextLines=0&from=sha-2&to=sha-1",
			http.StatusInternalServerError,
			createBitbucketServerHandler,
		)
		defer cleanUp()
		_, err := client.GetModifiedFiles(ctx, owner, repo1, "sha-1", "sha-2")
		assert.EqualError(t, err, "Status: 500 Internal Server Error, Body: null")
	})
}

func createBitbucketServerHandler(t *testing.T, expectedURI string, response []byte, expectedStatusCode int) http.HandlerFunc {
	return func(w http.ResponseWriter, r *http.Request) {
		w.WriteHeader(expectedStatusCode)
		_, err := w.Write(response)
		assert.NoError(t, err)
		assert.Contains(t, expectedURI, r.RequestURI)
		assert.Equal(t, "Bearer "+token, r.Header.Get("Authorization"))
	}
}

func createBitbucketServerDownloadRepositoryHandler(t *testing.T, expectedURI string, response []byte, expectedStatusCode int) http.HandlerFunc {
	return func(w http.ResponseWriter, r *http.Request) {
		if r.RequestURI == "/rest/api/1.0/projects/jfrog/repos/repo-1" {
			repositoryResponse, err := os.ReadFile(filepath.Join("testdata", "bitbucketserver", "repository_response.json"))
			assert.NoError(t, err)
			_, err = w.Write(repositoryResponse)
			assert.NoError(t, err)
		}
		w.WriteHeader(expectedStatusCode)
		_, err := w.Write(response)
		assert.NoError(t, err)
		assert.Contains(t, expectedURI, r.RequestURI)
		assert.Equal(t, "Bearer "+token, r.Header.Get("Authorization"))
	}
}

func createBitbucketServerListRepositoriesHandler(t *testing.T, _ string, _ []byte, expectedStatusCode int) http.HandlerFunc {
	return func(w http.ResponseWriter, r *http.Request) {
		var responseObj interface{}
		switch r.RequestURI {
		case "/rest/api/1.0/projects?start=0":
			responseObj = map[string][]bitbucketv1.Project{"values": {{Key: username}}}
			w.Header().Add("X-Ausername", username)
		case "/rest/api/1.0/projects/~FROGGER/repos?start=0":
			responseObj = map[string][]bitbucketv1.Repository{"values": {{Slug: repo1}}}
		case "/rest/api/1.0/projects/frogger/repos?start=0":
			responseObj = map[string][]bitbucketv1.Repository{"values": {{Slug: repo2}}}
		default:
			assert.Fail(t, "Unexpected request Uri "+r.RequestURI)
		}
		w.WriteHeader(expectedStatusCode)
		response, err := json.Marshal(responseObj)
		assert.NoError(t, err)
		_, err = w.Write(response)
		assert.NoError(t, err)
		assert.Equal(t, "Bearer "+token, r.Header.Get("Authorization"))
	}
}

func createBitbucketServerDownloadFileFromRepositoryHandler(t *testing.T, _ string, expectedResponse []byte, _ int) http.HandlerFunc {
	return func(w http.ResponseWriter, r *http.Request) {
		if r.RequestURI == "/rest/api/1.0/projects/jfrog/repos/repo-1/raw/hello-world?at=branch-1" {
			_, err := w.Write(expectedResponse)
			assert.NoError(t, err)
			return
		}
		if r.RequestURI == "/rest/api/1.0/projects/jfrog/repos/repo-1/raw/bad-test?at=branch-1" {
			w.WriteHeader(http.StatusNotFound)
			return
		}
	}
}

func createBitbucketServerWithBodyHandler(t *testing.T, expectedURI string, response []byte, expectedRequestBody []byte,
	expectedStatusCode int, expectedHTTPMethod string) http.HandlerFunc {
	return func(writer http.ResponseWriter, request *http.Request) {
		assert.Equal(t, expectedHTTPMethod, request.Method)
		assert.Equal(t, expectedURI, request.RequestURI)
		assert.Equal(t, "Bearer "+token, request.Header.Get("Authorization"))

		if expectedRequestBody == nil {
			expectedRequestBody = []byte{}
		}
		b, err := io.ReadAll(request.Body)
		assert.NoError(t, err)
		assert.Equal(t, expectedRequestBody, b)

		writer.WriteHeader(expectedStatusCode)
		_, err = writer.Write(response)
		assert.NoError(t, err)
	}
}
func TestBitbucketServer_TestGetCommitStatus(t *testing.T) {
	ctx := context.Background()
	ref := "9caf1c431fb783b669f0f909bd018b40f2ea3808"
	t.Run("Empty response", func(t *testing.T) {
		client, cleanUp := createServerAndClient(t, vcsutils.BitbucketServer, false, nil,
			fmt.Sprintf("/rest/build-status/1.0/commits/%s", ref), createBitbucketServerHandler)
		defer cleanUp()
		_, err := client.GetCommitStatuses(ctx, owner, repo1, ref)
		assert.NoError(t, err)
	})
	t.Run("Valid response", func(t *testing.T) {
		response, err := os.ReadFile(filepath.Join("testdata", "bitbucketserver", "commits_statuses.json"))
		assert.NoError(t, err)
		client, cleanUp := createServerAndClient(t, vcsutils.BitbucketServer, false, response,
			fmt.Sprintf("/rest/build-status/1.0/commits/%s", ref), createBitbucketServerHandler)
		defer cleanUp()
		commitStatuses, err := client.GetCommitStatuses(ctx, owner, repo1, ref)
		assert.NoError(t, err)
		assert.Len(t, commitStatuses, 3)
		assert.Equal(t, InProgress, commitStatuses[0].State)
		assert.Equal(t, Pass, commitStatuses[1].State)
		assert.Equal(t, Fail, commitStatuses[2].State)
	})
	t.Run("Decode failure", func(t *testing.T) {
		response, err := os.ReadFile(filepath.Join("testdata", "bitbucketserver", "commits_statuses_bad_decode.json"))
		assert.NoError(t, err)
		client, cleanUp := createServerAndClient(t, vcsutils.BitbucketServer, false, response,
			fmt.Sprintf("/rest/build-status/1.0/commits/%s", ref), createBitbucketServerHandler)
		defer cleanUp()
		_, err = client.GetCommitStatuses(ctx, owner, repo1, ref)
		assert.Error(t, err)
	})
	t.Run("bad client", func(t *testing.T) {
		client := createBadBitbucketServerClient(t)
		_, err := client.GetCommitStatuses(ctx, owner, repo1, ref)
		assert.Error(t, err)
	})
}

func TestBitbucketServerClient_DeletePullRequestReviewComments(t *testing.T) {
	ctx := context.Background()
	prId := 4
	commentId := 10
	version := 0
	client, cleanUp := createServerAndClient(t, vcsutils.BitbucketServer, true, nil, fmt.Sprintf("/rest/api/1.0/projects/jfrog/repos/repo-1/pull-requests/%v/activities?start=%v", prId, version)+
		fmt.Sprintf("/rest/api/1.0/projects/jfrog/repos/repo-1/pull-requests/%v/comments/%v?version=%v", prId, commentId, version), createBitbucketServerHandler)
	defer cleanUp()

	err := client.DeletePullRequestReviewComments(ctx, owner, repo1, prId, CommentInfo{ID: int64(commentId)})
	assert.NoError(t, err)

	err = createBadBitbucketServerClient(t).DeletePullRequestReviewComments(ctx, owner, repo1, prId, CommentInfo{ID: int64(commentId)})
	assert.Error(t, err)
}

func TestBitbucketServerClient_DeletePullRequestComment(t *testing.T) {
	ctx := context.Background()
	prId := 4
	commentId := 10
	version := 0
	client, cleanUp := createServerAndClient(t, vcsutils.BitbucketServer, true, nil, fmt.Sprintf("/rest/api/1.0/projects/jfrog/repos/repo-1/pull-requests/%v/activities?start=%v", prId, version)+
		fmt.Sprintf("/rest/api/1.0/projects/jfrog/repos/repo-1/pull-requests/%v/comments/%v?version=%v", prId, commentId, version), createBitbucketServerHandler)
	defer cleanUp()

	err := client.DeletePullRequestComment(ctx, owner, repo1, prId, commentId)
	assert.NoError(t, err)

	err = createBadBitbucketServerClient(t).DeletePullRequestComment(ctx, owner, repo1, prId, commentId)
	assert.Error(t, err)
}

func createBadBitbucketServerClient(t *testing.T) VcsClient {
	client, err := NewClientBuilder(vcsutils.BitbucketServer).ApiEndpoint("https://bad^endpoint").Build()
	assert.NoError(t, err)
	return client
}

func TestGetCommitsInDateRate(t *testing.T) {
	tests := []struct {
		name     string
		commits  []CommitInfo
		options  GitCommitsQueryOptions
		expected []CommitInfo
	}{
		{
			name: "All commits within range",
			commits: []CommitInfo{
				{Timestamp: 1717396600}, // Mon, 03 Jun 2024 09:56:40 GMT (Within range)
				{Timestamp: 1717396500}, // Mon, 03 Jun 2024 09:55:00 GMT (Within range)
				{Timestamp: 1717396400}, // Mon, 03 Jun 2024 09:53:20 GMT (Within range)
			},
			options: GitCommitsQueryOptions{
				Since: time.Unix(1717396300, 0), // Mon, 03 Jun 2024 09:51:40 GMT (Set since timestamp in seconds)
			},
			expected: []CommitInfo{
				{Timestamp: 1717396600},
				{Timestamp: 1717396500},
				{Timestamp: 1717396400},
			},
		},
		{
			name: "All commits within range or equal",
			commits: []CommitInfo{
				{Timestamp: 1717396600}, // Mon, 03 Jun 2024 09:56:40 GMT (Within range)
				{Timestamp: 1717396500}, // Mon, 03 Jun 2024 09:55:00 GMT (Within range)
				{Timestamp: 1717396400}, // Mon, 03 Jun 2024 09:53:20 GMT (Within range)
			},
			options: GitCommitsQueryOptions{
				Since: time.Unix(1717396400, 0), // Mon, 03 Jun 2024 09:53:20 GMT (Set since timestamp in seconds)
			},
			expected: []CommitInfo{
				{Timestamp: 1717396600},
				{Timestamp: 1717396500},
				{Timestamp: 1717396400},
			},
		},
		{
			name: "No commits within range",
			commits: []CommitInfo{
				{Timestamp: 1717396500}, // Mon, 03 Jun 2024 09:55:00 GMT (Older than range)
				{Timestamp: 1717396400}, // Mon, 03 Jun 2024 09:53:20 GMT (Older than range)
			},
			options: GitCommitsQueryOptions{
				Since: time.Unix(1717396600, 0), // Mon, 03 Jun 2024 09:56:40 GMT (Set since timestamp in seconds)
			},
			expected: []CommitInfo{},
		},
		{
			name: "Partial commits within range",
			commits: []CommitInfo{
				{Timestamp: 1717396600}, // Mon, 03 Jun 2024 09:56:40 GMT (Within range)
				{Timestamp: 1717396500}, // Mon, 03 Jun 2024 09:55:00 GMT (Within range)
				{Timestamp: 1717396400}, // Mon, 03 Jun 2024 09:53:20 GMT (Older than range)
			},
			options: GitCommitsQueryOptions{
				Since: time.Unix(1717396500, 0), // Mon, 03 Jun 2024 09:55:00 GMT (Set since timestamp in seconds)
			},
			expected: []CommitInfo{
				{Timestamp: 1717396600},
				{Timestamp: 1717396500},
			},
		},
	}

	for _, tt := range tests {
		t.Run(tt.name, func(t *testing.T) {
			result := getCommitsInDateRate(tt.commits, tt.options)
			assert.ElementsMatch(t, result, tt.expected)
		})
	}
}<|MERGE_RESOLUTION|>--- conflicted
+++ resolved
@@ -235,11 +235,8 @@
 	assert.Len(t, result, 1)
 	assert.EqualValues(t, PullRequestInfo{
 		ID:     101,
-<<<<<<< HEAD
 		Title:  "Talking Nerdy",
-=======
 		Author: "tom",
->>>>>>> d5b62103
 		Source: BranchInfo{Name: "feature-ABC-123", Repository: repo1, Owner: forkedOwner},
 		Target: BranchInfo{Name: "master", Repository: repo1, Owner: owner},
 		URL:    "https://link/to/pullrequest",
@@ -252,11 +249,8 @@
 	assert.Len(t, result, 1)
 	assert.EqualValues(t, PullRequestInfo{
 		ID:     101,
-<<<<<<< HEAD
 		Title:  "Talking Nerdy",
-=======
 		Author: "tom",
->>>>>>> d5b62103
 		Body:   "hello world",
 		Source: BranchInfo{Name: "feature-ABC-123", Repository: repo1, Owner: forkedOwner},
 		Target: BranchInfo{Name: "master", Repository: repo1, Owner: owner},
@@ -278,11 +272,8 @@
 	assert.NoError(t, err)
 	assert.EqualValues(t, PullRequestInfo{
 		ID:     int64(pullRequestId),
-<<<<<<< HEAD
 		Title:  "New vul 2",
-=======
 		Author: "owner",
->>>>>>> d5b62103
 		Source: BranchInfo{Name: "new_vul_2", Repository: "repoName", Owner: "~fromOwner"},
 		Target: BranchInfo{Name: "master", Repository: "repoName", Owner: owner},
 		URL:    "https://git.bbServerHost.info/users/owner/repos/repoName/pull-requests/6",
