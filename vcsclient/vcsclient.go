--- conflicted
+++ resolved
@@ -77,14 +77,6 @@
 	LastUpdatedAt time.Time
 }
 
-<<<<<<< HEAD
-// PullRequestData contains the data returned from a pull request creation
-// number - The number of the pull request
-// URL - The URL of the pull request
-type CreatedPullRequestInfo struct {
-	Number int
-	URL    string
-=======
 // AppRepositoryInfo contains information about an application repository
 // Name          - The repository name
 // FullName      - The full name of the repository (including owner/namespace)
@@ -105,7 +97,14 @@
 	CloneURL      string
 	SSHURL        string
 	DefaultBranch string
->>>>>>> 82b7206b
+}
+
+// PullRequestData contains the data returned from a pull request creation
+// number - The number of the pull request
+// URL - The URL of the pull request
+type CreatedPullRequestInfo struct {
+	Number int
+	URL    string
 }
 
 // VcsClient is a base class of all Vcs clients - GitHub, GitLab, Bitbucket server and cloud clients
