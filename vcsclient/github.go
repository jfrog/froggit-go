package vcsclient

import (
	"context"
	"encoding/json"
	"errors"
	"fmt"
	"github.com/google/go-github/v56/github"
	"github.com/grokify/mogo/encoding/base64"
	"github.com/jfrog/froggit-go/vcsutils"
	"github.com/jfrog/gofrog/datastructures"
	"github.com/mitchellh/mapstructure"
	"golang.org/x/exp/slices"
	"golang.org/x/oauth2"
	"io"
	"net/http"
	"net/url"
	"path/filepath"
	"sort"
	"strconv"
	"strings"
	"time"
)

const (
	maxRetries               = 5
	retriesIntervalMilliSecs = 60000
	// https://github.com/orgs/community/discussions/27190
	githubPrContentSizeLimit = 65536
)

var rateLimitRetryStatuses = []int{http.StatusForbidden, http.StatusTooManyRequests}

type GitHubRateLimitExecutionHandler func() (*github.Response, error)

type GitHubRateLimitRetryExecutor struct {
	vcsutils.RetryExecutor
	GitHubRateLimitExecutionHandler
}

func (ghe *GitHubRateLimitRetryExecutor) Execute() error {
	ghe.ExecutionHandler = func() (bool, error) {
		ghResponse, err := ghe.GitHubRateLimitExecutionHandler()
		return shouldRetryIfRateLimitExceeded(ghResponse, err), err
	}
	return ghe.RetryExecutor.Execute()
}

// GitHubClient API version 3
type GitHubClient struct {
	vcsInfo                VcsInfo
	rateLimitRetryExecutor GitHubRateLimitRetryExecutor
	logger                 vcsutils.Log
	ghClient               *github.Client
}

// NewGitHubClient create a new GitHubClient
func NewGitHubClient(vcsInfo VcsInfo, logger vcsutils.Log) (*GitHubClient, error) {
	ghClient, err := buildGithubClient(vcsInfo, logger)
	if err != nil {
		return nil, err
	}
	return &GitHubClient{
			vcsInfo:  vcsInfo,
			logger:   logger,
			ghClient: ghClient,
			rateLimitRetryExecutor: GitHubRateLimitRetryExecutor{RetryExecutor: vcsutils.RetryExecutor{
				Logger:                   logger,
				MaxRetries:               maxRetries,
				RetriesIntervalMilliSecs: retriesIntervalMilliSecs},
			}},
		nil
}

func (client *GitHubClient) runWithRateLimitRetries(handler func() (*github.Response, error)) error {
	client.rateLimitRetryExecutor.GitHubRateLimitExecutionHandler = handler
	return client.rateLimitRetryExecutor.Execute()
}

// TestConnection on GitHub
func (client *GitHubClient) TestConnection(ctx context.Context) error {
	_, _, err := client.ghClient.Meta.Zen(ctx)
	return err
}

func buildGithubClient(vcsInfo VcsInfo, logger vcsutils.Log) (*github.Client, error) {
	httpClient := &http.Client{}
	if vcsInfo.Token != "" {
		httpClient = oauth2.NewClient(context.Background(), oauth2.StaticTokenSource(&oauth2.Token{AccessToken: vcsInfo.Token}))
	}
	ghClient := github.NewClient(httpClient)
	if vcsInfo.APIEndpoint != "" {
		baseURL, err := url.Parse(strings.TrimSuffix(vcsInfo.APIEndpoint, "/") + "/")
		if err != nil {
			return nil, err
		}
		logger.Info("Using API endpoint:", baseURL)
		ghClient.BaseURL = baseURL
	}
	return ghClient, nil
}

// AddSshKeyToRepository on GitHub
func (client *GitHubClient) AddSshKeyToRepository(ctx context.Context, owner, repository, keyName, publicKey string, permission Permission) error {
	err := validateParametersNotBlank(map[string]string{
		"owner":      owner,
		"repository": repository,
		"key name":   keyName,
		"public key": publicKey,
	})
	if err != nil {
		return err
	}

	readOnly := permission != ReadWrite
	key := github.Key{
		Key:      &publicKey,
		Title:    &keyName,
		ReadOnly: &readOnly,
	}

	return client.runWithRateLimitRetries(func() (*github.Response, error) {
		_, ghResponse, err := client.ghClient.Repositories.CreateKey(ctx, owner, repository, &key)
		return ghResponse, err
	})
}

// ListRepositories on GitHub
func (client *GitHubClient) ListRepositories(ctx context.Context) (results map[string][]string, err error) {
	results = make(map[string][]string)
	for nextPage := 1; ; nextPage++ {
		var repositoriesInPage []*github.Repository
		var ghResponse *github.Response
		err = client.runWithRateLimitRetries(func() (*github.Response, error) {
			repositoriesInPage, ghResponse, err = client.executeListRepositoriesInPage(ctx, nextPage)
			return ghResponse, err
		})
		if err != nil {
			return
		}

		for _, repo := range repositoriesInPage {
			results[*repo.Owner.Login] = append(results[*repo.Owner.Login], *repo.Name)
		}
		if nextPage+1 > ghResponse.LastPage {
			break
		}
	}
	return
}

func (client *GitHubClient) executeListRepositoriesInPage(ctx context.Context, page int) ([]*github.Repository, *github.Response, error) {
	options := &github.RepositoryListOptions{ListOptions: github.ListOptions{Page: page}}
	return client.ghClient.Repositories.List(ctx, "", options)
}

// ListBranches on GitHub
func (client *GitHubClient) ListBranches(ctx context.Context, owner, repository string) (branchList []string, err error) {
	err = client.runWithRateLimitRetries(func() (*github.Response, error) {
		var ghResponse *github.Response
		branchList, ghResponse, err = client.executeListBranch(ctx, owner, repository)
		return ghResponse, err
	})
	return
}

func (client *GitHubClient) executeListBranch(ctx context.Context, owner, repository string) ([]string, *github.Response, error) {
	branches, ghResponse, err := client.ghClient.Repositories.ListBranches(ctx, owner, repository, nil)
	if err != nil {
		return []string{}, ghResponse, err
	}

	branchList := make([]string, 0, len(branches))
	for _, branch := range branches {
		branchList = append(branchList, *branch.Name)
	}
	return branchList, ghResponse, nil
}

// CreateWebhook on GitHub
func (client *GitHubClient) CreateWebhook(ctx context.Context, owner, repository, _, payloadURL string,
	webhookEvents ...vcsutils.WebhookEvent) (string, string, error) {
	token := vcsutils.CreateToken()
	hook := createGitHubHook(token, payloadURL, webhookEvents...)
	var ghResponseHook *github.Hook
	var err error
	if err = client.runWithRateLimitRetries(func() (*github.Response, error) {
		var ghResponse *github.Response
		ghResponseHook, ghResponse, err = client.ghClient.Repositories.CreateHook(ctx, owner, repository, hook)
		return ghResponse, err
	}); err != nil {
		return "", "", err
	}

	return strconv.FormatInt(*ghResponseHook.ID, 10), token, nil
}

// UpdateWebhook on GitHub
func (client *GitHubClient) UpdateWebhook(ctx context.Context, owner, repository, _, payloadURL, token,
	webhookID string, webhookEvents ...vcsutils.WebhookEvent) error {
	webhookIDInt64, err := strconv.ParseInt(webhookID, 10, 64)
	if err != nil {
		return err
	}

	hook := createGitHubHook(token, payloadURL, webhookEvents...)
	return client.runWithRateLimitRetries(func() (*github.Response, error) {
		var ghResponse *github.Response
		_, ghResponse, err = client.ghClient.Repositories.EditHook(ctx, owner, repository, webhookIDInt64, hook)
		return ghResponse, err
	})
}

// DeleteWebhook on GitHub
func (client *GitHubClient) DeleteWebhook(ctx context.Context, owner, repository, webhookID string) error {
	webhookIDInt64, err := strconv.ParseInt(webhookID, 10, 64)
	if err != nil {
		return err
	}

	return client.runWithRateLimitRetries(func() (*github.Response, error) {
		return client.ghClient.Repositories.DeleteHook(ctx, owner, repository, webhookIDInt64)
	})
}

// SetCommitStatus on GitHub
func (client *GitHubClient) SetCommitStatus(ctx context.Context, commitStatus CommitStatus, owner, repository, ref,
	title, description, detailsURL string) error {
	state := getGitHubCommitState(commitStatus)
	status := &github.RepoStatus{
		Context:     &title,
		TargetURL:   &detailsURL,
		State:       &state,
		Description: &description,
	}

	return client.runWithRateLimitRetries(func() (*github.Response, error) {
		_, ghResponse, err := client.ghClient.Repositories.CreateStatus(ctx, owner, repository, ref, status)
		return ghResponse, err
	})
}

// GetCommitStatuses on GitHub
func (client *GitHubClient) GetCommitStatuses(ctx context.Context, owner, repository, ref string) (statusInfoList []CommitStatusInfo, err error) {
	err = client.runWithRateLimitRetries(func() (*github.Response, error) {
		var ghResponse *github.Response
		statusInfoList, ghResponse, err = client.executeGetCommitStatuses(ctx, owner, repository, ref)
		return ghResponse, err
	})
	return
}

func (client *GitHubClient) executeGetCommitStatuses(ctx context.Context, owner, repository, ref string) (statusInfoList []CommitStatusInfo, ghResponse *github.Response, err error) {
	statuses, ghResponse, err := client.ghClient.Repositories.GetCombinedStatus(ctx, owner, repository, ref, nil)
	if err != nil {
		return
	}

	for _, singleStatus := range statuses.Statuses {
		statusInfoList = append(statusInfoList, CommitStatusInfo{
			State:         commitStatusAsStringToStatus(*singleStatus.State),
			Description:   singleStatus.GetDescription(),
			DetailsUrl:    singleStatus.GetTargetURL(),
			Creator:       singleStatus.GetCreator().GetName(),
			LastUpdatedAt: singleStatus.GetUpdatedAt().Time,
			CreatedAt:     singleStatus.GetCreatedAt().Time,
		})
	}
	return
}

// DownloadRepository on GitHub
func (client *GitHubClient) DownloadRepository(ctx context.Context, owner, repository, branch, localPath string) (err error) {
	// Get the archive download link from GitHub
	var baseURL *url.URL
	err = client.runWithRateLimitRetries(func() (*github.Response, error) {
		var ghResponse *github.Response
		baseURL, ghResponse, err = client.executeGetArchiveLink(ctx, owner, repository, branch)
		return ghResponse, err
	})
	if err != nil {
		return
	}

	// Download the archive
	httpResponse, err := executeDownloadArchiveFromLink(baseURL.String())
	if err != nil {
		return
	}
	defer func() { err = errors.Join(err, httpResponse.Body.Close()) }()
	client.logger.Info(repository, vcsutils.SuccessfulRepoDownload)

	// Untar the archive
	if err = vcsutils.Untar(localPath, httpResponse.Body, true); err != nil {
		return
	}
	client.logger.Info(vcsutils.SuccessfulRepoExtraction)

	repositoryInfo, err := client.GetRepositoryInfo(ctx, owner, repository)
	if err != nil {
		return
	}
	// Create a .git folder in the archive with the remote repository HTTP clone url
	err = vcsutils.CreateDotGitFolderWithRemote(localPath, vcsutils.RemoteName, repositoryInfo.CloneInfo.HTTP)
	return
}

func (client *GitHubClient) executeGetArchiveLink(ctx context.Context, owner, repository, branch string) (baseURL *url.URL, ghResponse *github.Response, err error) {
	client.logger.Debug("Getting GitHub archive link to download")
	return client.ghClient.Repositories.GetArchiveLink(ctx, owner, repository, github.Tarball,
		&github.RepositoryContentGetOptions{Ref: branch}, 5)
}

func executeDownloadArchiveFromLink(baseURL string) (*http.Response, error) {
	httpClient := &http.Client{}
	req, err := http.NewRequest(http.MethodGet, baseURL, nil)
	if err != nil {
		return nil, err
	}
	httpResponse, err := httpClient.Do(req)
	if err != nil {
		return httpResponse, err
	}
	return httpResponse, vcsutils.CheckResponseStatusWithBody(httpResponse, http.StatusOK)
}

func (client *GitHubClient) GetPullRequestCommentSizeLimit() int {
	return githubPrContentSizeLimit
}

func (client *GitHubClient) GetPullRequestDetailsSizeLimit() int {
	return githubPrContentSizeLimit
}

// CreatePullRequest on GitHub
func (client *GitHubClient) CreatePullRequest(ctx context.Context, owner, repository, sourceBranch, targetBranch, title, description string) error {
	return client.runWithRateLimitRetries(func() (*github.Response, error) {
		return client.executeCreatePullRequest(ctx, owner, repository, sourceBranch, targetBranch, title, description)
	})
}

func (client *GitHubClient) executeCreatePullRequest(ctx context.Context, owner, repository, sourceBranch, targetBranch, title, description string) (*github.Response, error) {
	head := owner + ":" + sourceBranch
	client.logger.Debug(vcsutils.CreatingPullRequest, title)

	_, ghResponse, err := client.ghClient.PullRequests.Create(ctx, owner, repository, &github.NewPullRequest{
		Title: &title,
		Body:  &description,
		Head:  &head,
		Base:  &targetBranch,
	})
	return ghResponse, err
}

// UpdatePullRequest on GitHub
func (client *GitHubClient) UpdatePullRequest(ctx context.Context, owner, repository, title, body, targetBranchName string, id int, state vcsutils.PullRequestState) error {
	client.logger.Debug(vcsutils.UpdatingPullRequest, id)
	var baseRef *github.PullRequestBranch
	if targetBranchName != "" {
		baseRef = &github.PullRequestBranch{Ref: &targetBranchName}
	}
	pullRequest := &github.PullRequest{
		Body:  &body,
		Title: &title,
		State: vcsutils.MapPullRequestState(&state),
		Base:  baseRef,
	}

	return client.runWithRateLimitRetries(func() (*github.Response, error) {
		_, ghResponse, err := client.ghClient.PullRequests.Edit(ctx, owner, repository, id, pullRequest)
		return ghResponse, err
	})
}

// ListOpenPullRequestsWithBody on GitHub
func (client *GitHubClient) ListOpenPullRequestsWithBody(ctx context.Context, owner, repository string) ([]PullRequestInfo, error) {
	return client.getOpenPullRequests(ctx, owner, repository, true)
}

// ListOpenPullRequests on GitHub
func (client *GitHubClient) ListOpenPullRequests(ctx context.Context, owner, repository string) ([]PullRequestInfo, error) {
	return client.getOpenPullRequests(ctx, owner, repository, false)
}

func (client *GitHubClient) getOpenPullRequests(ctx context.Context, owner, repository string, withBody bool) ([]PullRequestInfo, error) {
	var pullRequests []*github.PullRequest
	client.logger.Debug(vcsutils.FetchingOpenPullRequests, repository)
	err := client.runWithRateLimitRetries(func() (*github.Response, error) {
		var ghResponse *github.Response
		var err error
		pullRequests, ghResponse, err = client.ghClient.PullRequests.List(ctx, owner, repository, &github.PullRequestListOptions{State: "open"})
		return ghResponse, err
	})
	if err != nil {
		return []PullRequestInfo{}, err
	}

	return mapGitHubPullRequestToPullRequestInfoList(pullRequests, withBody)
}

func (client *GitHubClient) GetPullRequestByID(ctx context.Context, owner, repository string, pullRequestId int) (PullRequestInfo, error) {
	var pullRequest *github.PullRequest
	var ghResponse *github.Response
	var err error
	client.logger.Debug(vcsutils.FetchingPullRequestById, repository)
	err = client.runWithRateLimitRetries(func() (*github.Response, error) {
		pullRequest, ghResponse, err = client.ghClient.PullRequests.Get(ctx, owner, repository, pullRequestId)
		return ghResponse, err
	})
	if err != nil {
		return PullRequestInfo{}, err
	}

	if err = vcsutils.CheckResponseStatusWithBody(ghResponse.Response, http.StatusOK); err != nil {
		return PullRequestInfo{}, err
	}

	return mapGitHubPullRequestToPullRequestInfo(pullRequest, false)
}

func mapGitHubPullRequestToPullRequestInfo(ghPullRequest *github.PullRequest, withBody bool) (PullRequestInfo, error) {
	var sourceBranch, targetBranch string
	var err1, err2 error
	if ghPullRequest != nil && ghPullRequest.Head != nil && ghPullRequest.Base != nil {
		sourceBranch, err1 = extractBranchFromLabel(vcsutils.DefaultIfNotNil(ghPullRequest.Head.Label))
		targetBranch, err2 = extractBranchFromLabel(vcsutils.DefaultIfNotNil(ghPullRequest.Base.Label))
		err := errors.Join(err1, err2)
		if err != nil {
			return PullRequestInfo{}, err
		}
	}

	var sourceRepoName, sourceRepoOwner string
	if ghPullRequest.Head.Repo == nil {
		return PullRequestInfo{}, errors.New("the source repository information is missing when fetching the pull request details")
	}
	if ghPullRequest.Head.Repo.Owner == nil {
		return PullRequestInfo{}, errors.New("the source repository owner name is missing when fetching the pull request details")
	}
	sourceRepoName = vcsutils.DefaultIfNotNil(ghPullRequest.Head.Repo.Name)
	sourceRepoOwner = vcsutils.DefaultIfNotNil(ghPullRequest.Head.Repo.Owner.Login)

	var targetRepoName, targetRepoOwner string
	if ghPullRequest.Base.Repo == nil {
		return PullRequestInfo{}, errors.New("the target repository information is missing when fetching the pull request details")
	}
	if ghPullRequest.Base.Repo.Owner == nil {
		return PullRequestInfo{}, errors.New("the target repository owner name is missing when fetching the pull request details")
	}
	targetRepoName = vcsutils.DefaultIfNotNil(ghPullRequest.Base.Repo.Name)
	targetRepoOwner = vcsutils.DefaultIfNotNil(ghPullRequest.Base.Repo.Owner.Login)

	var body string
	if withBody {
		body = vcsutils.DefaultIfNotNil(ghPullRequest.Body)
	}

	return PullRequestInfo{
<<<<<<< HEAD
		ID:    int64(vcsutils.DefaultIfNotNil(ghPullRequest.Number)),
		Title: vcsutils.DefaultIfNotNil(ghPullRequest.Title),
		URL:   vcsutils.DefaultIfNotNil(ghPullRequest.HTMLURL),
		Body:  body,
=======
		ID:     int64(vcsutils.DefaultIfNotNil(ghPullRequest.Number)),
		URL:    vcsutils.DefaultIfNotNil(ghPullRequest.HTMLURL),
		Body:   body,
		Author: vcsutils.DefaultIfNotNil(ghPullRequest.User.Login),
>>>>>>> d5b62103
		Source: BranchInfo{
			Name:       sourceBranch,
			Repository: sourceRepoName,
			Owner:      sourceRepoOwner,
		},
		Target: BranchInfo{
			Name:       targetBranch,
			Repository: targetRepoName,
			Owner:      targetRepoOwner,
		},
	}, nil
}

// Extracts branch name from the following expected label format repo:branch
func extractBranchFromLabel(label string) (string, error) {
	split := strings.Split(label, ":")
	if len(split) <= 1 {
		return "", fmt.Errorf("bad label format %s", label)
	}
	return split[1], nil
}

// AddPullRequestComment on GitHub
func (client *GitHubClient) AddPullRequestComment(ctx context.Context, owner, repository, content string, pullRequestID int) error {
	err := validateParametersNotBlank(map[string]string{"owner": owner, "repository": repository, "content": content})
	if err != nil {
		return err
	}

	return client.runWithRateLimitRetries(func() (*github.Response, error) {
		var ghResponse *github.Response
		// We use the Issues API to add a regular comment. The PullRequests API adds a code review comment.
		_, ghResponse, err = client.ghClient.Issues.CreateComment(ctx, owner, repository, pullRequestID, &github.IssueComment{Body: &content})
		return ghResponse, err
	})
}

// AddPullRequestReviewComments on GitHub
func (client *GitHubClient) AddPullRequestReviewComments(ctx context.Context, owner, repository string, pullRequestID int, comments ...PullRequestComment) error {
	prID := strconv.Itoa(pullRequestID)
	err := validateParametersNotBlank(map[string]string{"owner": owner, "repository": repository, "pullRequestID": prID})
	if err != nil {
		return err
	}
	if len(comments) == 0 {
		return errors.New(vcsutils.ErrNoCommentsProvided)
	}

	var commits []*github.RepositoryCommit
	var ghResponse *github.Response
	err = client.runWithRateLimitRetries(func() (*github.Response, error) {
		commits, ghResponse, err = client.ghClient.PullRequests.ListCommits(ctx, owner, repository, pullRequestID, nil)
		return ghResponse, err
	})
	if err != nil {
		return err
	}
	if len(commits) == 0 {
		return errors.New("could not fetch the commits list for pull request " + prID)
	}

	latestCommitSHA := commits[len(commits)-1].GetSHA()

	for _, comment := range comments {
		err = client.runWithRateLimitRetries(func() (*github.Response, error) {
			ghResponse, err = client.executeCreatePullRequestReviewComment(ctx, owner, repository, latestCommitSHA, pullRequestID, comment)
			return ghResponse, err
		})
		if err != nil {
			return err
		}
	}
	return nil
}

func (client *GitHubClient) executeCreatePullRequestReviewComment(ctx context.Context, owner, repository, latestCommitSHA string, pullRequestID int, comment PullRequestComment) (*github.Response, error) {
	filePath := filepath.Clean(comment.NewFilePath)
	startLine := &comment.NewStartLine
	// GitHub API won't accept 'start_line' if it equals the end line
	if *startLine == comment.NewEndLine {
		startLine = nil
	}
	_, ghResponse, err := client.ghClient.PullRequests.CreateComment(ctx, owner, repository, pullRequestID, &github.PullRequestComment{
		CommitID:  &latestCommitSHA,
		Body:      &comment.Content,
		StartLine: startLine,
		Line:      &comment.NewEndLine,
		Path:      &filePath,
	})
	if err != nil {
		err = fmt.Errorf("could not create a code review comment for <%s/%s> in pull request %d. error received: %w",
			owner, repository, pullRequestID, err)
	}
	return ghResponse, err
}

// ListPullRequestReviewComments on GitHub
func (client *GitHubClient) ListPullRequestReviewComments(ctx context.Context, owner, repository string, pullRequestID int) ([]CommentInfo, error) {
	err := validateParametersNotBlank(map[string]string{"owner": owner, "repository": repository})
	if err != nil {
		return nil, err
	}

	commentsInfoList := []CommentInfo{}
	err = client.runWithRateLimitRetries(func() (*github.Response, error) {
		var ghResponse *github.Response
		commentsInfoList, ghResponse, err = client.executeListPullRequestReviewComments(ctx, owner, repository, pullRequestID)
		return ghResponse, err
	})
	return commentsInfoList, err
}

func (client *GitHubClient) executeListPullRequestReviewComments(ctx context.Context, owner, repository string, pullRequestID int) ([]CommentInfo, *github.Response, error) {
	commentsList, ghResponse, err := client.ghClient.PullRequests.ListComments(ctx, owner, repository, pullRequestID, nil)
	if err != nil {
		return []CommentInfo{}, ghResponse, err
	}
	commentsInfoList := []CommentInfo{}
	for _, comment := range commentsList {
		commentsInfoList = append(commentsInfoList, CommentInfo{
			ID:      comment.GetID(),
			Content: comment.GetBody(),
			Created: comment.GetCreatedAt().Time,
		})
	}
	return commentsInfoList, ghResponse, nil
}

// ListPullRequestComments on GitHub
func (client *GitHubClient) ListPullRequestComments(ctx context.Context, owner, repository string, pullRequestID int) ([]CommentInfo, error) {
	err := validateParametersNotBlank(map[string]string{"owner": owner, "repository": repository})
	if err != nil {
		return []CommentInfo{}, err
	}

	var commentsList []*github.IssueComment
	err = client.runWithRateLimitRetries(func() (*github.Response, error) {
		var ghResponse *github.Response
		commentsList, ghResponse, err = client.ghClient.Issues.ListComments(ctx, owner, repository, pullRequestID, &github.IssueListCommentsOptions{})
		return ghResponse, err
	})

	if err != nil {
		return []CommentInfo{}, err
	}

	return mapGitHubIssuesCommentToCommentInfoList(commentsList)
}

// DeletePullRequestReviewComments on GitHub
func (client *GitHubClient) DeletePullRequestReviewComments(ctx context.Context, owner, repository string, _ int, comments ...CommentInfo) error {
	for _, comment := range comments {
		commentID := comment.ID
		err := validateParametersNotBlank(map[string]string{"owner": owner, "repository": repository, "commentID": strconv.FormatInt(commentID, 10)})
		if err != nil {
			return err
		}

		err = client.runWithRateLimitRetries(func() (*github.Response, error) {
			return client.executeDeletePullRequestReviewComment(ctx, owner, repository, commentID)
		})
		if err != nil {
			return err
		}

	}
	return nil
}

func (client *GitHubClient) executeDeletePullRequestReviewComment(ctx context.Context, owner, repository string, commentID int64) (*github.Response, error) {
	ghResponse, err := client.ghClient.PullRequests.DeleteComment(ctx, owner, repository, commentID)
	if err != nil {
		err = fmt.Errorf("could not delete pull request review comment: %w", err)
	}
	return ghResponse, err
}

// DeletePullRequestComment on GitHub
func (client *GitHubClient) DeletePullRequestComment(ctx context.Context, owner, repository string, _, commentID int) error {
	err := validateParametersNotBlank(map[string]string{"owner": owner, "repository": repository})
	if err != nil {
		return err
	}
	return client.runWithRateLimitRetries(func() (*github.Response, error) {
		return client.executeDeletePullRequestComment(ctx, owner, repository, commentID)
	})
}

func (client *GitHubClient) executeDeletePullRequestComment(ctx context.Context, owner, repository string, commentID int) (*github.Response, error) {
	ghResponse, err := client.ghClient.Issues.DeleteComment(ctx, owner, repository, int64(commentID))
	if err != nil {
		return ghResponse, err
	}

	var statusCode int
	if ghResponse.Response != nil {
		statusCode = ghResponse.Response.StatusCode
	}
	if statusCode != http.StatusNoContent && statusCode != http.StatusOK {
		return ghResponse, fmt.Errorf("expected %d status code while received %d status code", http.StatusNoContent, ghResponse.Response.StatusCode)
	}

	return ghResponse, nil
}

// GetLatestCommit on GitHub
func (client *GitHubClient) GetLatestCommit(ctx context.Context, owner, repository, branch string) (CommitInfo, error) {
	commits, err := client.GetCommits(ctx, owner, repository, branch)
	if err != nil {
		return CommitInfo{}, err
	}
	latestCommit := CommitInfo{}
	if len(commits) > 0 {
		latestCommit = commits[0]
	}
	return latestCommit, nil
}

// GetCommits on GitHub
func (client *GitHubClient) GetCommits(ctx context.Context, owner, repository, branch string) ([]CommitInfo, error) {
	err := validateParametersNotBlank(map[string]string{
		"owner":      owner,
		"repository": repository,
		"branch":     branch,
	})
	if err != nil {
		return nil, err
	}

	var commitsInfo []CommitInfo
	err = client.runWithRateLimitRetries(func() (*github.Response, error) {
		var ghResponse *github.Response
		listOptions := &github.CommitsListOptions{
			SHA: branch,
			ListOptions: github.ListOptions{
				Page:    1,
				PerPage: vcsutils.NumberOfCommitsToFetch,
			},
		}
		commitsInfo, ghResponse, err = client.executeGetCommits(ctx, owner, repository, listOptions)
		return ghResponse, err
	})
	return commitsInfo, err
}

// GetCommitsWithQueryOptions on GitHub
func (client *GitHubClient) GetCommitsWithQueryOptions(ctx context.Context, owner, repository string, listOptions GitCommitsQueryOptions) ([]CommitInfo, error) {
	err := validateParametersNotBlank(map[string]string{
		"owner":      owner,
		"repository": repository,
	})
	if err != nil {
		return nil, err
	}
	var commitsInfo []CommitInfo
	err = client.runWithRateLimitRetries(func() (*github.Response, error) {
		var ghResponse *github.Response
		commitsInfo, ghResponse, err = client.executeGetCommits(ctx, owner, repository, convertToGitHubCommitsListOptions(listOptions))
		return ghResponse, err
	})
	return commitsInfo, err
}

func convertToGitHubCommitsListOptions(listOptions GitCommitsQueryOptions) *github.CommitsListOptions {
	return &github.CommitsListOptions{
		Since: listOptions.Since,
		Until: time.Now(),
		ListOptions: github.ListOptions{
			Page:    listOptions.Page,
			PerPage: listOptions.PerPage,
		},
	}
}

func (client *GitHubClient) executeGetCommits(ctx context.Context, owner, repository string, listOptions *github.CommitsListOptions) ([]CommitInfo, *github.Response, error) {
	commits, ghResponse, err := client.ghClient.Repositories.ListCommits(ctx, owner, repository, listOptions)
	if err != nil {
		return nil, ghResponse, err
	}

	var commitsInfo []CommitInfo
	for _, commit := range commits {
		commitInfo := mapGitHubCommitToCommitInfo(commit)
		commitsInfo = append(commitsInfo, commitInfo)
	}
	return commitsInfo, ghResponse, nil
}

// GetRepositoryInfo on GitHub
func (client *GitHubClient) GetRepositoryInfo(ctx context.Context, owner, repository string) (RepositoryInfo, error) {
	err := validateParametersNotBlank(map[string]string{"owner": owner, "repository": repository})
	if err != nil {
		return RepositoryInfo{}, err
	}

	var repo *github.Repository
	err = client.runWithRateLimitRetries(func() (*github.Response, error) {
		var ghResponse *github.Response
		repo, ghResponse, err = client.ghClient.Repositories.Get(ctx, owner, repository)
		return ghResponse, err
	})
	if err != nil {
		return RepositoryInfo{}, err
	}

	return RepositoryInfo{RepositoryVisibility: getGitHubRepositoryVisibility(repo), CloneInfo: CloneInfo{HTTP: repo.GetCloneURL(), SSH: repo.GetSSHURL()}}, nil
}

// GetCommitBySha on GitHub
func (client *GitHubClient) GetCommitBySha(ctx context.Context, owner, repository, sha string) (CommitInfo, error) {
	err := validateParametersNotBlank(map[string]string{
		"owner":      owner,
		"repository": repository,
		"sha":        sha,
	})
	if err != nil {
		return CommitInfo{}, err
	}

	var commit *github.RepositoryCommit
	err = client.runWithRateLimitRetries(func() (*github.Response, error) {
		var ghResponse *github.Response
		commit, ghResponse, err = client.ghClient.Repositories.GetCommit(ctx, owner, repository, sha, nil)
		return ghResponse, err
	})
	if err != nil {
		return CommitInfo{}, err
	}

	return mapGitHubCommitToCommitInfo(commit), nil
}

// CreateLabel on GitHub
func (client *GitHubClient) CreateLabel(ctx context.Context, owner, repository string, labelInfo LabelInfo) error {
	err := validateParametersNotBlank(map[string]string{"owner": owner, "repository": repository, "LabelInfo.name": labelInfo.Name})
	if err != nil {
		return err
	}

	return client.runWithRateLimitRetries(func() (*github.Response, error) {
		var ghResponse *github.Response
		_, ghResponse, err = client.ghClient.Issues.CreateLabel(ctx, owner, repository, &github.Label{
			Name:        &labelInfo.Name,
			Description: &labelInfo.Description,
			Color:       &labelInfo.Color,
		})
		return ghResponse, err
	})
}

// GetLabel on GitHub
func (client *GitHubClient) GetLabel(ctx context.Context, owner, repository, name string) (*LabelInfo, error) {
	err := validateParametersNotBlank(map[string]string{"owner": owner, "repository": repository, "name": name})
	if err != nil {
		return nil, err
	}

	var labelInfo *LabelInfo
	err = client.runWithRateLimitRetries(func() (*github.Response, error) {
		var ghResponse *github.Response
		labelInfo, ghResponse, err = client.executeGetLabel(ctx, owner, repository, name)
		return ghResponse, err
	})
	return labelInfo, err
}

func (client *GitHubClient) executeGetLabel(ctx context.Context, owner, repository, name string) (*LabelInfo, *github.Response, error) {
	label, ghResponse, err := client.ghClient.Issues.GetLabel(ctx, owner, repository, name)
	if err != nil {
		if ghResponse != nil && ghResponse.Response != nil && ghResponse.Response.StatusCode == http.StatusNotFound {
			return nil, ghResponse, nil
		}
		return nil, ghResponse, err
	}

	labelInfo := &LabelInfo{
		Name:        *label.Name,
		Description: *label.Description,
		Color:       *label.Color,
	}
	return labelInfo, ghResponse, nil
}

// ListPullRequestLabels on GitHub
func (client *GitHubClient) ListPullRequestLabels(ctx context.Context, owner, repository string, pullRequestID int) ([]string, error) {
	err := validateParametersNotBlank(map[string]string{"owner": owner, "repository": repository})
	if err != nil {
		return nil, err
	}

	results := []string{}
	for nextPage := 0; ; nextPage++ {
		options := &github.ListOptions{Page: nextPage}
		var labels []*github.Label
		var ghResponse *github.Response
		err = client.runWithRateLimitRetries(func() (*github.Response, error) {
			labels, ghResponse, err = client.ghClient.Issues.ListLabelsByIssue(ctx, owner, repository, pullRequestID, options)
			return ghResponse, err
		})
		if err != nil {
			return nil, err
		}
		for _, label := range labels {
			results = append(results, *label.Name)
		}
		if nextPage+1 >= ghResponse.LastPage {
			break
		}
	}
	return results, nil
}

// UnlabelPullRequest on GitHub
func (client *GitHubClient) UnlabelPullRequest(ctx context.Context, owner, repository, name string, pullRequestID int) error {
	err := validateParametersNotBlank(map[string]string{"owner": owner, "repository": repository})
	if err != nil {
		return err
	}

	return client.runWithRateLimitRetries(func() (*github.Response, error) {
		return client.ghClient.Issues.RemoveLabelForIssue(ctx, owner, repository, pullRequestID, name)
	})
}

// UploadCodeScanning to GitHub Security tab
func (client *GitHubClient) UploadCodeScanning(ctx context.Context, owner, repository, branch, sarifContent string) (id string, err error) {
	commit, err := client.GetLatestCommit(ctx, owner, repository, branch)
	if err != nil {
		return
	}

	commitSHA := commit.Hash
	branch = vcsutils.AddBranchPrefix(branch)
	client.logger.Debug(vcsutils.UploadingCodeScanning, repository, "/", branch)

	err = client.runWithRateLimitRetries(func() (*github.Response, error) {
		var ghResponse *github.Response
		id, ghResponse, err = client.executeUploadCodeScanning(ctx, owner, repository, branch, commitSHA, sarifContent)
		return ghResponse, err
	})
	return
}

func (client *GitHubClient) executeUploadCodeScanning(ctx context.Context, owner, repository, branch, commitSHA, sarifContent string) (id string, ghResponse *github.Response, err error) {
	encodedSarif, err := encodeScanningResult(sarifContent)
	if err != nil {
		return
	}

	sarifID, ghResponse, err := client.ghClient.CodeScanning.UploadSarif(ctx, owner, repository, &github.SarifAnalysis{
		CommitSHA: &commitSHA,
		Ref:       &branch,
		Sarif:     &encodedSarif,
	})

	// According to go-github API - successful ghResponse will return 202 status code
	// The body of the ghResponse will appear in the error, and the Sarif struct will be empty.
	if err != nil && ghResponse.Response.StatusCode != http.StatusAccepted {
		return
	}

	id, err = handleGitHubUploadSarifID(sarifID, err)
	return
}

func handleGitHubUploadSarifID(sarifID *github.SarifID, uploadSarifErr error) (id string, err error) {
	if sarifID != nil && *sarifID.ID != "" {
		id = *sarifID.ID
		return
	}
	var result map[string]string
	var ghAcceptedError *github.AcceptedError
	if errors.As(uploadSarifErr, &ghAcceptedError) {
		if err = json.Unmarshal(ghAcceptedError.Raw, &result); err != nil {
			return
		}
		id = result["id"]
	}
	return
}

// DownloadFileFromRepo on GitHub
func (client *GitHubClient) DownloadFileFromRepo(ctx context.Context, owner, repository, branch, path string) (content []byte, statusCode int, err error) {
	err = client.runWithRateLimitRetries(func() (*github.Response, error) {
		var ghResponse *github.Response
		content, statusCode, ghResponse, err = client.executeDownloadFileFromRepo(ctx, owner, repository, branch, path)
		return ghResponse, err
	})
	return
}

func (client *GitHubClient) executeDownloadFileFromRepo(ctx context.Context, owner, repository, branch, path string) (content []byte, statusCode int, ghResponse *github.Response, err error) {
	body, ghResponse, err := client.ghClient.Repositories.DownloadContents(ctx, owner, repository, path, &github.RepositoryContentGetOptions{Ref: branch})
	defer func() {
		if body != nil {
			err = errors.Join(err, body.Close())
		}
	}()

	if ghResponse == nil || ghResponse.Response == nil {
		return
	}

	statusCode = ghResponse.StatusCode
	if err != nil && statusCode != http.StatusOK {
		err = fmt.Errorf("expected %d status code while received %d status code with error:\n%s", http.StatusOK, ghResponse.StatusCode, err)
		return
	}

	if body != nil {
		content, err = io.ReadAll(body)
	}
	return
}

// GetRepositoryEnvironmentInfo on GitHub
func (client *GitHubClient) GetRepositoryEnvironmentInfo(ctx context.Context, owner, repository, name string) (RepositoryEnvironmentInfo, error) {
	err := validateParametersNotBlank(map[string]string{"owner": owner, "repository": repository, "name": name})
	if err != nil {
		return RepositoryEnvironmentInfo{}, err
	}

	var repositoryEnvInfo *RepositoryEnvironmentInfo
	err = client.runWithRateLimitRetries(func() (*github.Response, error) {
		var ghResponse *github.Response
		repositoryEnvInfo, ghResponse, err = client.executeGetRepositoryEnvironmentInfo(ctx, owner, repository, name)
		return ghResponse, err
	})
	return *repositoryEnvInfo, err
}

func (client *GitHubClient) executeGetRepositoryEnvironmentInfo(ctx context.Context, owner, repository, name string) (*RepositoryEnvironmentInfo, *github.Response, error) {
	environment, ghResponse, err := client.ghClient.Repositories.GetEnvironment(ctx, owner, repository, name)
	if err != nil {
		return &RepositoryEnvironmentInfo{}, ghResponse, err
	}

	if err = vcsutils.CheckResponseStatusWithBody(ghResponse.Response, http.StatusOK); err != nil {
		return &RepositoryEnvironmentInfo{}, ghResponse, err
	}

	reviewers, err := extractGitHubEnvironmentReviewers(environment)
	if err != nil {
		return &RepositoryEnvironmentInfo{}, ghResponse, err
	}

	return &RepositoryEnvironmentInfo{
			Name:      environment.GetName(),
			Url:       environment.GetURL(),
			Reviewers: reviewers,
		},
		ghResponse,
		nil
}

func (client *GitHubClient) GetModifiedFiles(ctx context.Context, owner, repository, refBefore, refAfter string) ([]string, error) {
	err := validateParametersNotBlank(map[string]string{
		"owner":      owner,
		"repository": repository,
		"refBefore":  refBefore,
		"refAfter":   refAfter,
	})
	if err != nil {
		return nil, err
	}

	var fileNamesList []string
	err = client.runWithRateLimitRetries(func() (*github.Response, error) {
		var ghResponse *github.Response
		fileNamesList, ghResponse, err = client.executeGetModifiedFiles(ctx, owner, repository, refBefore, refAfter)
		return ghResponse, err
	})
	return fileNamesList, err
}

func (client *GitHubClient) executeGetModifiedFiles(ctx context.Context, owner, repository, refBefore, refAfter string) ([]string, *github.Response, error) {
	// According to the https://docs.github.com/en/rest/commits/commits?apiVersion=2022-11-28#compare-two-commits
	// the list of changed files is always returned with the first page fully,
	// so we don't need to iterate over other pages to get additional info about the files.
	// And we also do not need info about the change that is why we can limit only to a single entity.
	listOptions := &github.ListOptions{PerPage: 1}

	comparison, ghResponse, err := client.ghClient.Repositories.CompareCommits(ctx, owner, repository, refBefore, refAfter, listOptions)
	if err != nil {
		return nil, ghResponse, err
	}

	if err = vcsutils.CheckResponseStatusWithBody(ghResponse.Response, http.StatusOK); err != nil {
		return nil, ghResponse, err
	}

	fileNamesSet := datastructures.MakeSet[string]()
	for _, file := range comparison.Files {
		fileNamesSet.Add(vcsutils.DefaultIfNotNil(file.Filename))
		fileNamesSet.Add(vcsutils.DefaultIfNotNil(file.PreviousFilename))
	}

	_ = fileNamesSet.Remove("") // Make sure there are no blank filepath.
	fileNamesList := fileNamesSet.ToSlice()
	sort.Strings(fileNamesList)

	return fileNamesList, ghResponse, nil
}

// Extract code reviewers from environment
func extractGitHubEnvironmentReviewers(environment *github.Environment) ([]string, error) {
	var reviewers []string
	protectionRules := environment.ProtectionRules
	if protectionRules == nil {
		return reviewers, nil
	}
	reviewerStruct := repositoryEnvironmentReviewer{}
	for _, rule := range protectionRules {
		for _, reviewer := range rule.Reviewers {
			if err := mapstructure.Decode(reviewer.Reviewer, &reviewerStruct); err != nil {
				return []string{}, err
			}
			reviewers = append(reviewers, reviewerStruct.Login)
		}
	}
	return reviewers, nil
}

func createGitHubHook(token, payloadURL string, webhookEvents ...vcsutils.WebhookEvent) *github.Hook {
	return &github.Hook{
		Events: getGitHubWebhookEvents(webhookEvents...),
		Config: map[string]interface{}{
			"url":          payloadURL,
			"content_type": "json",
			"secret":       token,
		},
	}
}

// Get varargs of webhook events and return a slice of GitHub webhook events
func getGitHubWebhookEvents(webhookEvents ...vcsutils.WebhookEvent) []string {
	events := datastructures.MakeSet[string]()
	for _, event := range webhookEvents {
		switch event {
		case vcsutils.PrOpened, vcsutils.PrEdited, vcsutils.PrMerged, vcsutils.PrRejected:
			events.Add("pull_request")
		case vcsutils.Push, vcsutils.TagPushed, vcsutils.TagRemoved:
			events.Add("push")
		}
	}
	return events.ToSlice()
}

func getGitHubRepositoryVisibility(repo *github.Repository) RepositoryVisibility {
	switch *repo.Visibility {
	case "public":
		return Public
	case "internal":
		return Internal
	default:
		return Private
	}
}

func getGitHubCommitState(commitState CommitStatus) string {
	switch commitState {
	case Pass:
		return "success"
	case Fail:
		return "failure"
	case Error:
		return "error"
	case InProgress:
		return "pending"
	}
	return ""
}

func mapGitHubCommitToCommitInfo(commit *github.RepositoryCommit) CommitInfo {
	parents := make([]string, len(commit.Parents))
	for i, c := range commit.Parents {
		parents[i] = c.GetSHA()
	}
	details := commit.GetCommit()
	return CommitInfo{
		Hash:          commit.GetSHA(),
		AuthorName:    details.GetAuthor().GetName(),
		CommitterName: details.GetCommitter().GetName(),
		Url:           commit.GetURL(),
		Timestamp:     details.GetCommitter().GetDate().UTC().Unix(),
		Message:       details.GetMessage(),
		ParentHashes:  parents,
		AuthorEmail:   details.GetAuthor().GetEmail(),
	}
}

func mapGitHubIssuesCommentToCommentInfoList(commentsList []*github.IssueComment) (res []CommentInfo, err error) {
	for _, comment := range commentsList {
		res = append(res, CommentInfo{
			ID:      comment.GetID(),
			Content: comment.GetBody(),
			Created: comment.GetCreatedAt().Time,
		})
	}
	return
}

func mapGitHubPullRequestToPullRequestInfoList(pullRequestList []*github.PullRequest, withBody bool) (res []PullRequestInfo, err error) {
	var mappedPullRequest PullRequestInfo
	for _, pullRequest := range pullRequestList {
		mappedPullRequest, err = mapGitHubPullRequestToPullRequestInfo(pullRequest, withBody)
		if err != nil {
			return
		}
		res = append(res, mappedPullRequest)
	}
	return
}

func encodeScanningResult(data string) (string, error) {
	compressedScan, err := base64.EncodeGzip([]byte(data), 6)
	if err != nil {
		return "", err
	}

	return compressedScan, err
}

type repositoryEnvironmentReviewer struct {
	Login string `mapstructure:"login"`
}

func shouldRetryIfRateLimitExceeded(ghResponse *github.Response, requestError error) bool {
	if ghResponse == nil || ghResponse.Response == nil {
		return false
	}

	if !slices.Contains(rateLimitRetryStatuses, ghResponse.StatusCode) {
		return false
	}

	// In case of encountering a rate limit abuse, it's advisable to observe a considerate delay before attempting a retry.
	// This prevents immediate retries within the current sequence, allowing a respectful interval before reattempting the request.
	if requestError != nil && isRateLimitAbuseError(requestError) {
		return false
	}

	body, err := io.ReadAll(ghResponse.Body)
	if err != nil {
		return false
	}
	return strings.Contains(string(body), "rate limit")
}

func isRateLimitAbuseError(requestError error) bool {
	var abuseRateLimitError *github.AbuseRateLimitError
	var rateLimitError *github.RateLimitError
	return errors.As(requestError, &abuseRateLimitError) || errors.As(requestError, &rateLimitError)
}<|MERGE_RESOLUTION|>--- conflicted
+++ resolved
@@ -456,17 +456,11 @@
 	}
 
 	return PullRequestInfo{
-<<<<<<< HEAD
-		ID:    int64(vcsutils.DefaultIfNotNil(ghPullRequest.Number)),
+		ID:      int64(vcsutils.DefaultIfNotNil(ghPullRequest.Number)),
 		Title: vcsutils.DefaultIfNotNil(ghPullRequest.Title),
-		URL:   vcsutils.DefaultIfNotNil(ghPullRequest.HTMLURL),
-		Body:  body,
-=======
-		ID:     int64(vcsutils.DefaultIfNotNil(ghPullRequest.Number)),
-		URL:    vcsutils.DefaultIfNotNil(ghPullRequest.HTMLURL),
-		Body:   body,
+		URL:     vcsutils.DefaultIfNotNil(ghPullRequest.HTMLURL),
+		Body:    body,
 		Author: vcsutils.DefaultIfNotNil(ghPullRequest.User.Login),
->>>>>>> d5b62103
 		Source: BranchInfo{
 			Name:       sourceBranch,
 			Repository: sourceRepoName,
