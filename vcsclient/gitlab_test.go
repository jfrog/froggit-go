package vcsclient

import (
	"context"
	"fmt"
	"github.com/stretchr/testify/require"
	"io"
	"io/ioutil"
	"math/rand"
	"net/http"
	"net/url"
	"os"
	"path/filepath"
	"strconv"
	"testing"
	"time"

	"github.com/jfrog/froggit-go/vcsutils"
	"github.com/stretchr/testify/assert"
	"github.com/xanzy/go-gitlab"
)

func TestGitLabClient_Connection(t *testing.T) {
	ctx := context.Background()
	client, cleanUp := createServerAndClient(t, vcsutils.GitLab, false, []gitlab.Project{}, "/api/v4/projects", createGitLabHandler)
	defer cleanUp()

	err := client.TestConnection(ctx)
	assert.NoError(t, err)
}

func TestGitLabClient_ConnectionWhenContextCancelled(t *testing.T) {
	ctx := context.Background()
	ctxWithCancel, cancel := context.WithCancel(ctx)
	cancel()

	client, cleanUp := createWaitingServerAndClient(t, vcsutils.GitLab, 0)
	defer cleanUp()

	err := client.TestConnection(ctxWithCancel)
	assert.ErrorIs(t, err, context.Canceled)
}

func TestGitLabClient_ConnectionWhenContextTimesOut(t *testing.T) {
	ctx := context.Background()
	ctxWithTimeout, cancel := context.WithTimeout(ctx, 10*time.Millisecond)
	defer cancel()

	client, cleanUp := createWaitingServerAndClient(t, vcsutils.GitLab, 50*time.Millisecond)
	defer cleanUp()
	err := client.TestConnection(ctxWithTimeout)
	assert.ErrorIs(t, err, context.DeadlineExceeded)
}

func TestGitLabClient_ListRepositories(t *testing.T) {
	ctx := context.Background()
	response, err := os.ReadFile(filepath.Join("testdata", "gitlab", "projects_response.json"))
	assert.NoError(t, err)

	client, cleanUp := createServerAndClient(t, vcsutils.GitLab, false, response, "/api/v4/projects?page=1&simple=true", createGitLabHandler)
	defer cleanUp()

	actualRepositories, err := client.ListRepositories(ctx)
	assert.NoError(t, err)
	assert.Equal(t, actualRepositories, map[string][]string{
		"example-user":             {"example-project"},
		"root":                     {"my-project", "go-micro"},
		"gitlab-instance-ba535d0c": {"Monitoring"}})
}

func TestGitLabClient_ListBranches(t *testing.T) {
	ctx := context.Background()
	client, cleanUp := createServerAndClient(t, vcsutils.GitLab, false, []gitlab.Branch{{Name: branch1}, {Name: branch2}}, fmt.Sprintf("/api/v4/projects/%s/repository/branches", url.PathEscape(owner+"/"+repo1)), createGitLabHandler)
	defer cleanUp()

	actualRepositories, err := client.ListBranches(ctx, owner, repo1)
	assert.NoError(t, err)
	assert.ElementsMatch(t, actualRepositories, []string{branch1, branch2})
}

func TestGitLabClient_CreateWebhook(t *testing.T) {
	ctx := context.Background()
	id := rand.Int()
	client, cleanUp := createServerAndClient(t, vcsutils.GitLab, false, gitlab.ProjectHook{ID: id}, fmt.Sprintf("/api/v4/projects/%s/hooks", url.PathEscape(owner+"/"+repo1)), createGitLabHandler)
	defer cleanUp()

	actualID, token, err := client.CreateWebhook(ctx, owner, repo1, branch1, "https://jfrog.com", vcsutils.Push,
		vcsutils.PrOpened, vcsutils.PrEdited)
	assert.NoError(t, err)
	assert.NotEmpty(t, token)
	assert.Equal(t, actualID, strconv.Itoa(id))
}

func TestGitLabClient_UpdateWebhook(t *testing.T) {
	ctx := context.Background()
	id := rand.Int()
	client, cleanUp := createServerAndClient(t, vcsutils.GitLab, false, gitlab.ProjectHook{ID: id}, fmt.Sprintf("/api/v4/projects/%s/hooks/%d", url.PathEscape(owner+"/"+repo1), id), createGitLabHandler)
	defer cleanUp()

	err := client.UpdateWebhook(ctx, owner, repo1, branch1, "https://jfrog.com", token, strconv.Itoa(id),
		vcsutils.PrOpened, vcsutils.PrEdited, vcsutils.PrMerged, vcsutils.PrRejected)
	assert.NoError(t, err)
}

func TestGitLabClient_DeleteWebhook(t *testing.T) {
	ctx := context.Background()
	id := rand.Int()
	client, cleanUp := createServerAndClient(t, vcsutils.GitLab, false, gitlab.ProjectHook{ID: id}, fmt.Sprintf("/api/v4/projects/%s/hooks/%d", url.PathEscape(owner+"/"+repo1), id), createGitLabHandler)
	defer cleanUp()

	err := client.DeleteWebhook(ctx, owner, repo1, strconv.Itoa(id))
	assert.NoError(t, err)
}

func TestGitLabClient_CreateCommitStatus(t *testing.T) {
	ctx := context.Background()
	ref := "5fbf81b31ff7a3b06bd362d1891e2f01bdb2be69"
	client, cleanUp := createServerAndClient(t, vcsutils.GitLab, false, gitlab.CommitStatus{}, fmt.Sprintf("/api/v4/projects/%s/statuses/%s", url.PathEscape(owner+"/"+repo1), ref), createGitLabHandler)
	defer cleanUp()

	err := client.SetCommitStatus(ctx, InProgress, owner, repo1, ref, "Commit status title",
		"Commit status description", "https://httpbin.org/anything")
	assert.NoError(t, err)
}

func TestGitLabClient_DownloadRepository(t *testing.T) {
	ctx := context.Background()
	dir, err := ioutil.TempDir("", "")
	assert.NoError(t, err)
	defer func() { _ = os.RemoveAll(dir) }()

	repoFile, err := os.ReadFile(filepath.Join("testdata", "gitlab", "hello-world-main.tar.gz"))
	assert.NoError(t, err)

	ref := "5fbf81b31ff7a3b06bd362d1891e2f01bdb2be69"
	client, cleanUp := createServerAndClient(t, vcsutils.GitLab, false, repoFile, fmt.Sprintf("/api/v4/projects/%s/repository/archive.tar.gz?sha=%s", url.PathEscape(owner+"/"+repo1), ref), createGitLabHandler)
	defer cleanUp()

	err = client.DownloadRepository(ctx, owner, repo1, ref, dir)
	require.NoError(t, err)
	fileinfo, err := ioutil.ReadDir(dir)
	require.NoError(t, err)
	assert.Len(t, fileinfo, 1)
	assert.Equal(t, "README.md", fileinfo[0].Name())
}

func TestGitLabClient_CreatePullRequest(t *testing.T) {
	ctx := context.Background()
	client, cleanUp := createServerAndClient(t, vcsutils.GitLab, false, &gitlab.MergeRequest{}, fmt.Sprintf("/api/v4/projects/%s/merge_requests", url.PathEscape(owner+"/"+repo1)), createGitLabHandler)
	defer cleanUp()

	err := client.CreatePullRequest(ctx, owner, repo1, branch1, branch2, "PR title", "PR body")
	assert.NoError(t, err)
}

func TestGitLabClient_GetLatestCommit(t *testing.T) {
	ctx := context.Background()
	response, err := os.ReadFile(filepath.Join("testdata", "gitlab", "commit_list_response.json"))
	assert.NoError(t, err)

	client, cleanUp := createServerAndClient(t, vcsutils.GitLab, false, response,
		fmt.Sprintf("/api/v4/projects/%s/repository/commits?page=1&per_page=1&ref_name=master",
			url.PathEscape(owner+"/"+repo1)), createGitLabHandler)
	defer cleanUp()

	result, err := client.GetLatestCommit(ctx, owner, repo1, "master")

	require.NoError(t, err)
	assert.Equal(t, CommitInfo{
		Hash:          "ed899a2f4b50b4370feeea94676502b42383c746",
		AuthorName:    "Example User",
		CommitterName: "Administrator",
		Url:           "https://gitlab.example.com/thedude/gitlab-foss/-/commit/ed899a2f4b50b4370feeea94676502b42383c746",
		Timestamp:     1348131022,
		Message:       "Replace sanitize with escape once",
		ParentHashes:  []string{"6104942438c14ec7bd21c6cd5bd995272b3faff6"},
	}, result)
}

func TestGitLabClient_GetLatestCommitNotFound(t *testing.T) {
	ctx := context.Background()
	response := []byte(`{
		"message": "404 Project Not Found"
	}`)

	client, cleanUp := createServerAndClientReturningStatus(t, vcsutils.GitLab, false, response,
		fmt.Sprintf("/api/v4/projects/%s/repository/commits?page=1&per_page=1&ref_name=master",
			url.PathEscape(owner+"/"+repo1)), http.StatusNotFound, createGitLabHandler)
	defer cleanUp()

	result, err := client.GetLatestCommit(ctx, owner, repo1, "master")

	require.Error(t, err)
	assert.Contains(t, err.Error(), "404 Project Not Found")
	assert.Empty(t, result)
}

func TestGitLabClient_AddSshKeyToRepository(t *testing.T) {
	ctx := context.Background()
	response := []byte(`{
		"can_push": false,
		"created_at": "2021-10-21T13:49:59.996Z",
		"expires_at": null,
		"id": 1,
		"key": "ssh-rsa AAAA...",
		"title": "My deploy key"
	}`)
	expectedBody := []byte(`{"title":"My deploy key","key":"ssh-rsa AAAA...","can_push":false}`)

	client, closeServer := createBodyHandlingServerAndClient(t, vcsutils.GitLab, false, response,
		fmt.Sprintf("/api/v4/projects/%s/deploy_keys", url.PathEscape(owner+"/"+repo1)), http.StatusCreated,
		expectedBody, http.MethodPost, createGitLabWithBodyHandler)
	defer closeServer()

	err := client.AddSshKeyToRepository(ctx, owner, repo1, "My deploy key", "ssh-rsa AAAA...", Read)

	require.NoError(t, err)
}

func TestGitLabClient_AddSshKeyToRepositoryReadWrite(t *testing.T) {
	ctx := context.Background()
	response := []byte(`{
		"can_push": false,
		"created_at": "2021-10-21T13:49:59.996Z",
		"expires_at": null,
		"id": 1,
		"key": "ssh-rsa AAAA...",
		"title": "My deploy key"
	}`)
	expectedBody := []byte(`{"title":"My deploy key","key":"ssh-rsa AAAA...","can_push":true}`)

	client, closeServer := createBodyHandlingServerAndClient(t, vcsutils.GitLab, false, response,
		fmt.Sprintf("/api/v4/projects/%s/deploy_keys", url.PathEscape(owner+"/"+repo1)), http.StatusCreated,
		expectedBody, http.MethodPost, createGitLabWithBodyHandler)
	defer closeServer()

	err := client.AddSshKeyToRepository(ctx, owner, repo1, "My deploy key", "ssh-rsa AAAA...", ReadWrite)

	require.NoError(t, err)
}

func TestGitLabClient_GetRepositoryInfo(t *testing.T) {
	ctx := context.Background()
	response, err := os.ReadFile(filepath.Join("testdata", "gitlab", "repository_response.json"))
	require.NoError(t, err)

	client, cleanUp := createServerAndClientReturningStatus(t, vcsutils.GitLab, false, response,
		"/api/v4/projects/diaspora%2Fdiaspora-project-site", http.StatusOK, createGitLabHandler)
	defer cleanUp()

	result, err := client.GetRepositoryInfo(ctx, "diaspora", "diaspora-project-site")
	require.NoError(t, err)
	require.Equal(t,
		RepositoryInfo{CloneInfo: CloneInfo{
			HTTP: "http://example.com/diaspora/diaspora-project-site.git",
			SSH:  "git@example.com:diaspora/diaspora-project-site.git"},
		},
		result,
	)
}

func TestGitLabClient_GetCommitBySha(t *testing.T) {
	ctx := context.Background()
	sha := "ff4a54b88fbd387ac4d9e8cdeb54b049978e450a"
	response, err := os.ReadFile(filepath.Join("testdata", "gitlab", "commit_single_response.json"))
	assert.NoError(t, err)

	client, cleanUp := createServerAndClient(t, vcsutils.GitLab, false, response,
		fmt.Sprintf("/api/v4/projects/%s/repository/commits/%s",
			url.PathEscape(owner+"/"+repo1), sha), createGitLabHandler)
	defer cleanUp()

	result, err := client.GetCommitBySha(ctx, owner, repo1, sha)

	require.NoError(t, err)
	assert.Equal(t, CommitInfo{
		Hash:          sha,
		AuthorName:    "Example User",
		CommitterName: "Administrator",
		Url:           "https://gitlab.example.com/thedude/gitlab-foss/-/commit/ff4a54b88fbd387ac4d9e8cdeb54b049978e450a",
		Timestamp:     1636383388,
		Message:       "Initial commit",
		ParentHashes:  []string{"667fb1d7f3854da3ee036ba3ad711c87c8b37fbd"},
	}, result)
}

func TestGitLabClient_GetCommitByShaNotFound(t *testing.T) {
	ctx := context.Background()
	sha := "ff4a54b88fbd387ac4d9e8cdeb54b049978e450b"
	response := []byte(`{
		"message": "404 Commit Not Found"
	}`)

	client, cleanUp := createServerAndClientReturningStatus(t, vcsutils.GitLab, false, response,
		fmt.Sprintf("/api/v4/projects/%s/repository/commits/%s",
			url.PathEscape(owner+"/"+repo1), sha), http.StatusNotFound, createGitLabHandler)
	defer cleanUp()

	result, err := client.GetCommitBySha(ctx, owner, repo1, sha)

	require.Error(t, err)
	assert.Contains(t, err.Error(), "404 Commit Not Found")
	assert.Empty(t, result)
}

<<<<<<< HEAD
func createGitLabHandler(t *testing.T, expectedURI string, response []byte, expectedStatusCode int) http.HandlerFunc {
=======
func TestGitlabClient_getGitlabCommitState(t *testing.T) {
	assert.Equal(t, "success", getGitLabCommitState(Pass))
	assert.Equal(t, "failed", getGitLabCommitState(Fail))
	assert.Equal(t, "failed", getGitLabCommitState(Error))
	assert.Equal(t, "running", getGitLabCommitState(InProgress))
	assert.Equal(t, "", getGitLabCommitState(5))
}

func createGitLabHandler(t *testing.T, expectedUri string, response []byte, expectedStatusCode int) http.HandlerFunc {
>>>>>>> ed344857
	return func(w http.ResponseWriter, r *http.Request) {
		if r.RequestURI == "/api/v4/" {
			w.WriteHeader(http.StatusOK)
			return
		}
		w.WriteHeader(expectedStatusCode)
		_, err := w.Write(response)
		assert.NoError(t, err)
		assert.Equal(t, expectedURI, r.RequestURI)
		assert.Equal(t, token, r.Header.Get("Private-Token"))
	}
}

func createGitLabWithBodyHandler(t *testing.T, expectedURI string, response []byte, expectedRequestBody []byte,
	expectedStatusCode int, expectedHTTPMethod string) http.HandlerFunc {
	return func(writer http.ResponseWriter, request *http.Request) {
		if request.RequestURI == "/api/v4/" {
			writer.WriteHeader(http.StatusOK)
			return
		}
		assert.Equal(t, expectedHTTPMethod, request.Method)
		assert.Equal(t, expectedURI, request.RequestURI)
		assert.Equal(t, token, request.Header.Get("Private-Token"))

		b, err := io.ReadAll(request.Body)
		require.NoError(t, err)
		assert.Equal(t, expectedRequestBody, b)

		writer.WriteHeader(expectedStatusCode)
		assert.NoError(t, err)
		_, err = writer.Write(response)
		assert.NoError(t, err)
	}
}<|MERGE_RESOLUTION|>--- conflicted
+++ resolved
@@ -303,9 +303,6 @@
 	assert.Empty(t, result)
 }
 
-<<<<<<< HEAD
-func createGitLabHandler(t *testing.T, expectedURI string, response []byte, expectedStatusCode int) http.HandlerFunc {
-=======
 func TestGitlabClient_getGitlabCommitState(t *testing.T) {
 	assert.Equal(t, "success", getGitLabCommitState(Pass))
 	assert.Equal(t, "failed", getGitLabCommitState(Fail))
@@ -314,8 +311,7 @@
 	assert.Equal(t, "", getGitLabCommitState(5))
 }
 
-func createGitLabHandler(t *testing.T, expectedUri string, response []byte, expectedStatusCode int) http.HandlerFunc {
->>>>>>> ed344857
+func createGitLabHandler(t *testing.T, expectedURI string, response []byte, expectedStatusCode int) http.HandlerFunc {
 	return func(w http.ResponseWriter, r *http.Request) {
 		if r.RequestURI == "/api/v4/" {
 			w.WriteHeader(http.StatusOK)
