package vcsclient

import (
	"bytes"
	"context"
	"encoding/json"
	"errors"
	"fmt"
	"io"
	"math"
	"math/rand"
	"net/http"
	"net/url"
	"os"
	"path/filepath"
	"strconv"
	"strings"
	"testing"
	"time"

	"github.com/google/go-github/v56/github"
	"github.com/jfrog/froggit-go/vcsutils"
	"github.com/stretchr/testify/assert"
)

func TestGitHubClient_Connection(t *testing.T) {
	ctx := context.Background()
	client, cleanUp := createServerAndClient(t, vcsutils.GitHub, false, "It's Not Easy Being Green", "/zen", createGitHubHandler)
	defer cleanUp()

	err := client.TestConnection(ctx)
	assert.NoError(t, err)

	err = createBadGitHubClient(t).TestConnection(ctx)
	assert.Error(t, err)
}

func TestGitHubClient_ConnectionWhenContextCancelled(t *testing.T) {
	ctx := context.Background()
	ctxWithCancel, cancel := context.WithCancel(ctx)
	cancel()

	client, cleanUp := createWaitingServerAndClient(t, vcsutils.GitHub, 0)
	defer cleanUp()
	err := client.TestConnection(ctxWithCancel)
	assert.ErrorIs(t, err, context.Canceled)
}

func TestGitHubClient_ConnectionWhenContextTimesOut(t *testing.T) {
	ctx := context.Background()
	ctxWithTimeout, cancel := context.WithTimeout(ctx, 10*time.Millisecond)
	defer cancel()

	client, cleanUp := createWaitingServerAndClient(t, vcsutils.GitHub, 50*time.Millisecond)
	defer cleanUp()
	err := client.TestConnection(ctxWithTimeout)
	assert.ErrorIs(t, err, context.DeadlineExceeded)
}

func TestGitHubClient_ListRepositories(t *testing.T) {
	ctx := context.Background()
	expectedRepo1 := github.Repository{Name: &repo1, Owner: &github.User{Login: &username}}
	expectedRepo2 := github.Repository{Name: &repo2, Owner: &github.User{Login: &username}}
	client, cleanUp := createServerAndClient(t, vcsutils.GitHub, false, []github.Repository{expectedRepo1, expectedRepo2}, "/user/repos?page=1", createGitHubHandler)
	defer cleanUp()

	actualRepositories, err := client.ListRepositories(ctx)
	assert.NoError(t, err)
	assert.Equal(t, actualRepositories, map[string][]string{username: {repo1, repo2}})

	_, err = createBadGitHubClient(t).ListRepositories(ctx)
	assert.Error(t, err)
}

func TestGitHubClient_ListRepositoriesWithPagination(t *testing.T) {
	ctx := context.Background()
	const repo = "repo"
	repos := make([]github.Repository, 0)
	repoNames := make([]string, 0)
	for i := 1; i <= 31; i++ {
		repoName := fmt.Sprintf("%v%v", repo, i)
		repos = append(repos, github.Repository{Name: &repoName, Owner: &github.User{Login: &username}})
		repoNames = append(repoNames, repoName)
	}

	client, cleanUp := createBodyHandlingServerAndClient(t, vcsutils.GitHub, false, repos, "/user/repos",
		http.StatusOK, nil, http.MethodGet, createGitHubWithPaginationHandler)
	defer cleanUp()

	actualRepositories, err := client.ListRepositories(ctx)
	assert.NoError(t, err)
	assert.Equal(t, len(repos), len(actualRepositories[username]))
	assert.Equal(t, repoNames, actualRepositories[username])

	// Test Case 2 - No Items to return
	repos = make([]github.Repository, 0)
	client, cleanUp = createBodyHandlingServerAndClient(t, vcsutils.GitHub, false, repos, "/user/repos",
		http.StatusOK, nil, http.MethodGet, createGitHubWithPaginationHandler)
	defer cleanUp()

	actualRepositories, err = client.ListRepositories(ctx)
	assert.NoError(t, err)
	assert.Nil(t, actualRepositories[username])

	_, err = createBadGitHubClient(t).ListRepositories(ctx)
	assert.Error(t, err)
}

func TestGitHubClient_ListBranches(t *testing.T) {
	ctx := context.Background()
	client, cleanUp := createServerAndClient(t, vcsutils.GitHub, false, []github.Branch{{Name: &branch1}, {Name: &branch2}}, fmt.Sprintf("/repos/jfrog/%s/branches", repo1), createGitHubHandler)
	defer cleanUp()

	actualBranches, err := client.ListBranches(ctx, owner, repo1)
	assert.NoError(t, err)
	assert.ElementsMatch(t, actualBranches, []string{branch1, branch2})

	_, err = createBadGitHubClient(t).ListBranches(ctx, owner, repo1)
	assert.Error(t, err)
}

func TestGitHubClient_CreateWebhook(t *testing.T) {
	ctx := context.Background()
	id := rand.Int63() // #nosec G404
	client, cleanUp := createServerAndClient(t, vcsutils.GitHub, false, github.Hook{ID: &id}, fmt.Sprintf("/repos/jfrog/%s/hooks", repo1), createGitHubHandler)
	defer cleanUp()

	actualID, token, err := client.CreateWebhook(ctx, owner, repo1, branch1, "https://jfrog.com", vcsutils.Push)
	assert.NoError(t, err)
	assert.NotEmpty(t, token)
	assert.Equal(t, actualID, strconv.FormatInt(id, 10))

	_, _, err = createBadGitHubClient(t).CreateWebhook(ctx, owner, repo1, branch1, "https://jfrog.com", vcsutils.Push)
	assert.Error(t, err)
}

func TestGitHubClient_UpdateWebhook(t *testing.T) {
	ctx := context.Background()
	id := rand.Int63() // #nosec G404
	client, cleanUp := createServerAndClient(t, vcsutils.GitHub, false, github.Hook{ID: &id}, fmt.Sprintf("/repos/jfrog/%s/hooks/%s", repo1, strconv.FormatInt(id, 10)), createGitHubHandler)
	defer cleanUp()

	err := client.UpdateWebhook(ctx, owner, repo1, branch1, "https://jfrog.com", token, strconv.FormatInt(id, 10),
		vcsutils.PrOpened, vcsutils.PrEdited, vcsutils.PrMerged, vcsutils.PrRejected, vcsutils.TagPushed, vcsutils.TagRemoved)
	assert.NoError(t, err)

	err = createBadGitHubClient(t).UpdateWebhook(ctx, owner, repo1, branch1, "https://jfrog.com", token, strconv.FormatInt(id, 10),
		vcsutils.PrOpened, vcsutils.PrEdited, vcsutils.PrMerged, vcsutils.PrRejected)
	assert.Error(t, err)
}

func TestGitHubClient_DeleteWebhook(t *testing.T) {
	ctx := context.Background()
	id := rand.Int63() // #nosec G404
	client, cleanUp := createServerAndClient(t, vcsutils.GitHub, false, github.Hook{ID: &id}, fmt.Sprintf("/repos/jfrog/%s/hooks/%s", repo1, strconv.FormatInt(id, 10)), createGitHubHandler)
	defer cleanUp()

	err := client.DeleteWebhook(ctx, owner, repo1, strconv.FormatInt(id, 10))
	assert.NoError(t, err)

	err = createBadGitHubClient(t).DeleteWebhook(ctx, "", "", "")
	assert.Error(t, err)
}

func TestGitHubClient_CreateCommitStatus(t *testing.T) {
	ctx := context.Background()
	ref := "39e5418"
	client, cleanUp := createServerAndClient(t, vcsutils.GitHub, false, github.RepoStatus{}, fmt.Sprintf("/repos/jfrog/%s/statuses/%s", repo1, ref), createGitHubHandler)
	defer cleanUp()

	err := client.SetCommitStatus(ctx, Error, owner, repo1, ref, "Commit status title", "Commit status description",
		"https://httpbin.org/anything")
	assert.NoError(t, err)

	err = createBadGitHubClient(t).SetCommitStatus(ctx, Error, owner, repo1, ref, "Commit status title", "Commit status description",
		"https://httpbin.org/anything")
	assert.Error(t, err)
}

func TestGitHubClient_getRepositoryVisibility(t *testing.T) {
	visibility := "public"
	assert.Equal(t, Public, getGitHubRepositoryVisibility(&github.Repository{Visibility: &visibility}))
	visibility = "internal"
	assert.Equal(t, Internal, getGitHubRepositoryVisibility(&github.Repository{Visibility: &visibility}))
	visibility = "private"
	assert.Equal(t, Private, getGitHubRepositoryVisibility(&github.Repository{Visibility: &visibility}))
}

func TestGitHubClient_getGitHubCommitState(t *testing.T) {
	assert.Equal(t, "success", getGitHubCommitState(Pass))
	assert.Equal(t, "failure", getGitHubCommitState(Fail))
	assert.Equal(t, "error", getGitHubCommitState(Error))
	assert.Equal(t, "pending", getGitHubCommitState(InProgress))
	assert.Equal(t, "", getGitHubCommitState(5))
}

func TestGitHubClient_DownloadRepository(t *testing.T) {
	ctx := context.Background()
	dir, err := os.MkdirTemp("", "")
	assert.NoError(t, err)
	defer func() { assert.NoError(t, vcsutils.RemoveTempDir(dir)) }()

	client, cleanUp := createServerAndClientReturningStatus(t, vcsutils.GitHub, false,
		[]byte("https://github.com/octocat/Hello-World/archive/refs/heads/master.tar.gz"),
		"/repos/jfrog/Hello-World/tarball/test", http.StatusFound, createDownloadRepositoryGitHubHandler)
	defer cleanUp()
	assert.NoError(t, err)

	err = client.DownloadRepository(ctx, owner, "Hello-World", "test", dir)
	assert.NoError(t, err)
	fileinfo, err := os.ReadDir(dir)
	assert.NoError(t, err)
	assert.Len(t, fileinfo, 2)
	assert.Equal(t, ".git", fileinfo[0].Name())
	assert.Equal(t, "README", fileinfo[1].Name())

	err = createBadGitHubClient(t).DownloadRepository(ctx, owner, "Hello-World", "test", dir)
	assert.Error(t, err)
}

func TestGitHubClient_DownloadFileFromRepository(t *testing.T) {
	ctx := context.Background()
	downloadURL := "https://jfrog.com"
	name := "hello-world"
	client, cleanUp := createServerAndClient(t, vcsutils.GitHub, false, &[]github.RepositoryContent{{DownloadURL: &downloadURL, Name: &name}}, "/repos/jfrog/repo-1/contents/?ref=branch-1", createGitHubHandler)
	defer cleanUp()
	content, statusCode, err := client.DownloadFileFromRepo(ctx, owner, repo1, branch1, "hello-world")
	assert.NoError(t, err)
	assert.Equal(t, http.StatusOK, statusCode)
	assert.NotEmpty(t, content)

	_, _, err = client.DownloadFileFromRepo(ctx, owner, repo1, branch1, "hello-bald")
	assert.Error(t, err)

	_, _, err = createBadGitHubClient(t).DownloadFileFromRepo(ctx, owner, repo1, branch1, "hello")
	assert.Error(t, err)
}

func TestGitHubClient_CreatePullRequest(t *testing.T) {
	ctx := context.Background()
	client, cleanUp := createServerAndClient(t, vcsutils.GitHub, false, github.PullRequest{}, "/repos/jfrog/repo-1/pulls", createGitHubHandler)
	defer cleanUp()

	err := client.CreatePullRequest(ctx, owner, repo1, branch1, branch2, "PR title", "PR body")
	assert.NoError(t, err)

	err = createBadGitHubClient(t).CreatePullRequest(ctx, owner, repo1, branch1, branch2, "PR title", "PR body")
	assert.Error(t, err)
}

func TestGitHubClient_UpdatePullRequest(t *testing.T) {
	pullRequestId := 3
	ctx := context.Background()
	client, cleanUp := createServerAndClient(t, vcsutils.GitHub, false, github.PullRequest{}, fmt.Sprintf("/repos/jfrog/repo-1/pulls/%v", pullRequestId), createGitHubHandler)
	defer cleanUp()

	err := client.UpdatePullRequest(ctx, owner, repo1, "title", "body", "", pullRequestId, vcsutils.Open)
	assert.NoError(t, err)

	err = client.UpdatePullRequest(ctx, owner, repo1, "title", "body", "master", pullRequestId, vcsutils.Open)
	assert.NoError(t, err)

	err = createBadGitHubClient(t).UpdatePullRequest(ctx, owner, repo1, "title", "body", "master", pullRequestId, vcsutils.Open)
	assert.Error(t, err)
}

func TestGitHubClient_AddPullRequestComment(t *testing.T) {
	ctx := context.Background()
	client, cleanUp := createServerAndClient(t, vcsutils.GitHub, false, github.IssueComment{}, "/repos/jfrog/repo-1/issues/1/comments", createGitHubHandler)
	defer cleanUp()

	err := client.AddPullRequestComment(ctx, owner, repo1, "Comment content", 1)
	assert.NoError(t, err)

	err = createBadGitHubClient(t).AddPullRequestComment(ctx, owner, repo1, "Comment content", 1)
	assert.Error(t, err)
}

func TestGitHubClient_AddPullRequestReviewComments(t *testing.T) {
	ctx := context.Background()
	client, cleanUp := createServerAndClient(t, vcsutils.GitHub, false, github.PullRequestReview{}, "/repos/jfrog/repo-1/pulls/1/comments", createAddPullRequestReviewCommentHandler)
	defer cleanUp()

	err := client.AddPullRequestReviewComments(ctx, owner, repo1, 1, []PullRequestComment{
		{
			CommentInfo: CommentInfo{Content: "test1"},
			PullRequestDiff: PullRequestDiff{
				NewFilePath:  "requirements.txt",
				NewStartLine: 3,
			},
		},
		{
			CommentInfo: CommentInfo{Content: "test2"},
			PullRequestDiff: PullRequestDiff{
				NewFilePath:  "requirements.txt",
				NewStartLine: 1,
			},
		},
	}...)
	assert.NoError(t, err)

	err = createBadGitHubClient(t).AddPullRequestReviewComments(ctx, owner, repo1, 1, PullRequestComment{
		CommentInfo: CommentInfo{Content: "test1"},
		PullRequestDiff: PullRequestDiff{
			NewFilePath:  "requirements.txt",
			NewStartLine: 3,
		},
	})
	assert.Error(t, err)
}

func TestGitHubClient_ListPullRequestReviewComments(t *testing.T) {
	ctx := context.Background()
	id := int64(1)
	body := "test"
	created := time.Date(1970, time.January, 1, 0, 0, 0, 0, time.UTC)
	client, cleanUp := createServerAndClient(t, vcsutils.GitHub, false, []*github.PullRequestComment{{ID: &id, Body: &body, CreatedAt: &github.Timestamp{Time: created}}}, "/repos/jfrog/repo-1/pulls/1/comments", createGitHubHandler)
	defer cleanUp()

	commentInfo, err := client.ListPullRequestReviewComments(ctx, owner, repo1, 1)
	assert.NoError(t, err)
	assert.Len(t, commentInfo, 1)
	assert.Equal(t, id, commentInfo[0].ID)
	assert.Equal(t, body, commentInfo[0].Content)
	assert.Equal(t, created, commentInfo[0].Created)

	commentInfo, err = createBadGitHubClient(t).ListPullRequestReviewComments(ctx, owner, repo1, 1)
	assert.Empty(t, commentInfo)
	assert.Error(t, err)
}

func TestGitHubClient_GetLatestCommit(t *testing.T) {
	ctx := context.Background()
	response, err := os.ReadFile(filepath.Join("testdata", "github", "commit_list_response.json"))
	assert.NoError(t, err)

	client, cleanUp := createServerAndClient(t, vcsutils.GitHub, false, response,
		fmt.Sprintf("/repos/%s/%s/commits?page=1&per_page=50&sha=master", owner, repo1), createGitHubHandler)
	defer cleanUp()

	result, err := client.GetLatestCommit(ctx, owner, repo1, "master")

	assert.NoError(t, err)
	assert.Equal(t, CommitInfo{
		Hash:          "6dcb09b5b57875f334f61aebed695e2e4193db5e",
		AuthorName:    "Monalisa Octocat",
		CommitterName: "Joconde Octocat",
		Url:           "https://api.github.com/repos/octocat/Hello-World/commits/6dcb09b5b57875f334f61aebed695e2e4193db5e",
		Timestamp:     1302796850,
		Message:       "Fix all the bugs",
		ParentHashes:  []string{"6dcb09b5b57875f334f61aebed695e2e4193db5e"},
		AuthorEmail:   "support@github.com",
	}, result)

	_, err = createBadGitHubClient(t).GetLatestCommit(ctx, owner, repo1, "master")
	assert.Error(t, err)
}

func TestGitHubClient_GetCommits(t *testing.T) {
	ctx := context.Background()
	response, err := os.ReadFile(filepath.Join("testdata", "github", "commit_list_response.json"))
	assert.NoError(t, err)

	client, cleanUp := createServerAndClient(t, vcsutils.GitHub, false, response,
		fmt.Sprintf("/repos/%s/%s/commits?page=1&per_page=50&sha=master", owner, repo1), createGitHubHandler)
	defer cleanUp()

	result, err := client.GetCommits(ctx, owner, repo1, "master")

	assert.NoError(t, err)
	assert.Equal(t, CommitInfo{
		Hash:          "6dcb09b5b57875f334f61aebed695e2e4193db5e",
		AuthorName:    "Monalisa Octocat",
		CommitterName: "Joconde Octocat",
		Url:           "https://api.github.com/repos/octocat/Hello-World/commits/6dcb09b5b57875f334f61aebed695e2e4193db5e",
		Timestamp:     1302796850,
		Message:       "Fix all the bugs",
		ParentHashes:  []string{"6dcb09b5b57875f334f61aebed695e2e4193db5e"},
		AuthorEmail:   "support@github.com",
	}, result[0])
	assert.Equal(t, CommitInfo{
		Hash:          "6dcb09b5b57875f334f61aebed695e2e4193db5e",
		AuthorName:    "Leonardo De Vinci",
		CommitterName: "Leonardo De Vinci",
		Url:           "https://api.github.com/repos/octocat/Hello-World/commits/6dcb09b5b57875f334f61aebed695e2e4193db5e",
		Timestamp:     1302796850,
		Message:       "Fix all the bugs",
		ParentHashes:  []string{"6dcb09b5b57875f334f61aebed695e2e4193db5e"},
		AuthorEmail:   "vinci@github.com",
	}, result[1])

	_, err = createBadGitHubClient(t).GetCommits(ctx, owner, repo1, "master")
	assert.Error(t, err)
}

func TestGitHubClient_GetCommitsWithQueryOptions(t *testing.T) {
	ctx := context.Background()
	response, err := os.ReadFile(filepath.Join("testdata", "github", "commit_list_response.json"))
	assert.NoError(t, err)
	client, cleanUp := createServerAndClient(t, vcsutils.GitHub, false, response,
		fmt.Sprintf("/repos/%s/%s/commits?page=1&per_page=30&since=2021-01-01T00%%3A00%%3A00Z&until=", owner, repo1), createGitHubHandlerForUnknownUrl)
	defer cleanUp()

	options := GitCommitsQueryOptions{
		Since: time.Date(2021, 1, 1, 0, 0, 0, 0, time.UTC),
		ListOptions: ListOptions{
			Page:    1,
			PerPage: 30,
		},
	}
	result, err := client.GetCommitsWithQueryOptions(ctx, owner, repo1, options)

	assert.NoError(t, err)
	assert.Equal(t, CommitInfo{
		Hash:          "6dcb09b5b57875f334f61aebed695e2e4193db5e",
		AuthorName:    "Monalisa Octocat",
		CommitterName: "Joconde Octocat",
		Url:           "https://api.github.com/repos/octocat/Hello-World/commits/6dcb09b5b57875f334f61aebed695e2e4193db5e",
		Timestamp:     1302796850,
		Message:       "Fix all the bugs",
		ParentHashes:  []string{"6dcb09b5b57875f334f61aebed695e2e4193db5e"},
		AuthorEmail:   "support@github.com",
	}, result[0])
	assert.Equal(t, CommitInfo{
		Hash:          "6dcb09b5b57875f334f61aebed695e2e4193db5e",
		AuthorName:    "Leonardo De Vinci",
		CommitterName: "Leonardo De Vinci",
		Url:           "https://api.github.com/repos/octocat/Hello-World/commits/6dcb09b5b57875f334f61aebed695e2e4193db5e",
		Timestamp:     1302796850,
		Message:       "Fix all the bugs",
		ParentHashes:  []string{"6dcb09b5b57875f334f61aebed695e2e4193db5e"},
		AuthorEmail:   "vinci@github.com",
	}, result[1])

	_, err = createBadGitHubClient(t).GetCommitsWithQueryOptions(ctx, owner, repo1, options)
	assert.Error(t, err)
}

func TestGitHubClient_GetLatestCommitNotFound(t *testing.T) {
	ctx := context.Background()
	response := []byte(`{
    	"documentation_url": "https://docs.github.com/rest/reference/repos#list-commits",
    	"message": "Not Found"
	}`)

	client, cleanUp := createServerAndClientReturningStatus(t, vcsutils.GitHub, false, response,
		fmt.Sprintf("/repos/%s/%s/commits?page=1&per_page=50&sha=master", owner, "unknown"), http.StatusNotFound,
		createGitHubHandler)
	defer cleanUp()

	result, err := client.GetLatestCommit(ctx, owner, "unknown", "master")

	assert.Error(t, err)
	assert.Contains(t, err.Error(), "404 Not Found")
	assert.Empty(t, result)
}

func TestGitHubClient_GetLatestCommitUnknownBranch(t *testing.T) {
	ctx := context.Background()
	response := []byte(`{
    	"documentation_url": "https://docs.github.com/rest/reference/repos#list-commits",
    	"message": "Not Found"
	}`)

	client, cleanUp := createServerAndClientReturningStatus(t, vcsutils.GitHub, false, response,
		fmt.Sprintf("/repos/%s/%s/commits?page=1&per_page=50&sha=unknown", owner, repo1), http.StatusNotFound,
		createGitHubHandler)
	defer cleanUp()

	result, err := client.GetLatestCommit(ctx, owner, repo1, "unknown")

	assert.Error(t, err)
	assert.Contains(t, err.Error(), "404 Not Found")
	assert.Empty(t, result)
}

func TestGitHubClient_AddSshKeyToRepository(t *testing.T) {
	ctx := context.Background()
	response := []byte(`{
	 "id": 1,
	 "key": "ssh-rsa AAAA...",
	 "url": "https://api.github.com/repos/octocat/Hello-World/keys/1",
	 "title": "My deploy key",
	 "verified": true,
	 "created_at": "2014-12-10T15:53:42Z",
	 "read_only": true
	}`)

	expectedBody := []byte(`{"key":"ssh-rsa AAAA...","title":"My deploy key","read_only":true}` + "\n")

	client, closeServer := createBodyHandlingServerAndClient(t, vcsutils.GitHub, false,
		response, fmt.Sprintf("/repos/%v/%v/keys", owner, repo1), http.StatusCreated, expectedBody, http.MethodPost,
		createGitHubWithBodyHandler)
	defer closeServer()

	err := client.AddSshKeyToRepository(ctx, owner, repo1, "My deploy key", "ssh-rsa AAAA...", Read)
	assert.NoError(t, err)

	err = createBadGitHubClient(t).AddSshKeyToRepository(ctx, owner, repo1, "My deploy key", "ssh-rsa AAAA...", Read)
	assert.Error(t, err)
}

func TestGitHubClient_AddSshKeyToRepositoryReadWrite(t *testing.T) {
	ctx := context.Background()
	response := []byte(`{
	 "id": 1,
	 "key": "ssh-rsa AAAA...",
	 "url": "https://api.github.com/repos/octocat/Hello-World/keys/1",
	 "title": "My deploy key",
	 "verified": true,
	 "created_at": "2014-12-10T15:53:42Z",
	 "read_only": true
	}`)

	expectedBody := []byte(`{"key":"ssh-rsa AAAA...","title":"My deploy key","read_only":false}` + "\n")

	client, closeServer := createBodyHandlingServerAndClient(t, vcsutils.GitHub, false,
		response, fmt.Sprintf("/repos/%v/%v/keys", owner, repo1), http.StatusCreated, expectedBody, http.MethodPost,
		createGitHubWithBodyHandler)
	defer closeServer()

	err := client.AddSshKeyToRepository(ctx, owner, repo1, "My deploy key", "ssh-rsa AAAA...", ReadWrite)

	assert.NoError(t, err)
}

func TestGitHubClient_GetCommitBySha(t *testing.T) {
	ctx := context.Background()
	sha := "6dcb09b5b57875f334f61aebed695e2e4193db5e"
	response, err := os.ReadFile(filepath.Join("testdata", "github", "commit_single_response.json"))
	assert.NoError(t, err)

	client, cleanUp := createServerAndClient(t, vcsutils.GitHub, false, response,
		fmt.Sprintf("/repos/%s/%s/commits/%s", owner, repo1, sha), createGitHubHandler)
	defer cleanUp()

	result, err := client.GetCommitBySha(ctx, owner, repo1, sha)

	assert.NoError(t, err)
	assert.Equal(t, CommitInfo{
		Hash:          sha,
		AuthorName:    "Monalisa Octocat",
		CommitterName: "Joconde Octocat",
		Url:           "https://api.github.com/repos/octocat/Hello-World/commits/6dcb09b5b57875f334f61aebed695e2e4193db5e",
		Timestamp:     1302796850,
		Message:       "Fix all the bugs",
		ParentHashes:  []string{"5dcb09b5b57875f334f61aebed695e2e4193db5e"},
		AuthorEmail:   "support@github.com",
	}, result)

	_, err = createBadGitHubClient(t).GetCommitBySha(ctx, owner, repo1, sha)
	assert.Error(t, err)
}

func TestGitHubClient_GetCommitByWrongSha(t *testing.T) {
	ctx := context.Background()
	sha := "5dcb09b5b57875f334f61aebed695e2e4193db5e"
	response := []byte(`{
		"message": "No commit found for SHA: 5dcb09b5b57875f334f61aebed695e2e4193db5e"
	}`)

	client, cleanUp := createServerAndClientReturningStatus(t, vcsutils.GitHub, false, response,
		fmt.Sprintf("/repos/%s/%s/commits/%s", owner, repo1, sha),
		http.StatusUnprocessableEntity, createGitHubHandler)
	defer cleanUp()

	result, err := client.GetCommitBySha(ctx, owner, repo1, sha)
	assert.Error(t, err)
	assert.Contains(t, err.Error(), "No commit found for SHA: 5dcb09b5b57875f334f61aebed695e2e4193db5e")
	assert.Empty(t, result)
}

func TestGitHubClient_GetRepositoryInfo(t *testing.T) {
	ctx := context.Background()
	response, err := os.ReadFile(filepath.Join("testdata", "github", "repository_response.json"))
	assert.NoError(t, err)

	client, cleanUp := createServerAndClient(t, vcsutils.GitHub, false, response, "/repos/octocat/Hello-World", createGitHubHandler)
	defer cleanUp()

	info, err := client.GetRepositoryInfo(ctx, "octocat", "Hello-World")
	assert.NoError(t, err)
	assert.Equal(t,
		RepositoryInfo{
			RepositoryVisibility: Public,
			CloneInfo:            CloneInfo{HTTP: "https://github.com/octocat/Hello-World.git", SSH: "git@github.com:octocat/Hello-World.git"},
		},
		info,
	)

	_, err = createBadGitHubClient(t).GetRepositoryInfo(ctx, "octocat", "Hello-World")
	assert.Error(t, err)
}

func TestGitHubClient_CreateLabel(t *testing.T) {
	ctx := context.Background()
	client, cleanUp := createServerAndClient(t, vcsutils.GitHub, false, github.Label{}, fmt.Sprintf("/repos/jfrog/%s/labels", repo1), createGitHubHandler)
	defer cleanUp()

	err := client.CreateLabel(ctx, owner, repo1, LabelInfo{
		Name:        labelName,
		Description: "label-description",
		Color:       "001122",
	})
	assert.NoError(t, err)

	err = createBadGitHubClient(t).CreateLabel(ctx, owner, repo1, LabelInfo{
		Name:        labelName,
		Description: "label-description",
		Color:       "001122",
	})
	assert.Error(t, err)
}

func TestGitHubClient_GetLabel(t *testing.T) {
	ctx := context.Background()

	expectedLabel := &LabelInfo{Name: labelName, Description: "label-description", Color: "001122"}
	client, cleanUp := createServerAndClient(t, vcsutils.GitHub, false,
		github.Label{Name: &expectedLabel.Name, Description: &expectedLabel.Description, Color: &expectedLabel.Color},
		fmt.Sprintf("/repos/jfrog/%s/labels/%s", repo1, url.PathEscape(expectedLabel.Name)), createGitHubHandler)
	defer cleanUp()

	actualLabel, err := client.GetLabel(ctx, owner, repo1, expectedLabel.Name)
	assert.NoError(t, err)

	assert.Equal(t, expectedLabel, actualLabel)
	_, err = createBadGitHubClient(t).GetLabel(ctx, owner, repo1, expectedLabel.Name)
	assert.Error(t, err)
}

func TestGitGubClient_GetLabelNotExisted(t *testing.T) {
	ctx := context.Background()

	client, cleanUp := createBodyHandlingServerAndClient(t, vcsutils.GitHub, false, github.Label{},
		fmt.Sprintf("/repos/jfrog/%s/labels/%s", repo1, "not-existed"), http.StatusNotFound, []byte{}, http.MethodGet, createGitHubWithBodyHandler)
	defer cleanUp()

	actualLabel, err := client.GetLabel(ctx, owner, repo1, "not-existed")
	assert.NoError(t, err)
	assert.Nil(t, actualLabel)
}

func TestGitHubClient_ListPullRequestLabels(t *testing.T) {
	ctx := context.Background()
	client, cleanUp := createServerAndClient(t, vcsutils.GitHub, false, []*github.Label{{Name: &labelName}}, "/repos/jfrog/repo-1/issues/1/labels", createGitHubHandler)
	defer cleanUp()

	labels, err := client.ListPullRequestLabels(ctx, owner, repo1, 1)
	assert.NoError(t, err)
	assert.Len(t, labels, 1)
	assert.Equal(t, labelName, labels[0])

	_, err = createBadGitHubClient(t).ListPullRequestLabels(ctx, owner, repo1, 1)
	assert.Error(t, err)
}

func TestGitHubClient_ListOpenPullRequests(t *testing.T) {
	ctx := context.Background()
	response, err := os.ReadFile(filepath.Join("testdata", "github", "pull_requests_list_response.json"))
	assert.NoError(t, err)
	client, cleanUp := createServerAndClient(t, vcsutils.GitHub, false, response,
		fmt.Sprintf("/repos/%s/%s/pulls?state=open", owner, repo1), createGitHubHandler)
	defer cleanUp()

	result, err := client.ListOpenPullRequests(ctx, owner, repo1)
	assert.NoError(t, err)
	assert.Len(t, result, 1)
	assert.NoError(t, err)
	assert.EqualValues(t, PullRequestInfo{
		ID:     1347,
		Title:  "Amazing new feature",
		Author: "octocat",
		Source: BranchInfo{Name: "new-topic", Repository: "Hello-World", Owner: owner},
		Target: BranchInfo{Name: "master", Repository: "Hello-World", Owner: owner},
		URL:    "https://github.com/octocat/Hello-World/pull/1347",
	}, result[0])

	_, err = createBadGitHubClient(t).ListPullRequestComments(ctx, owner, repo1, 1)
	assert.Error(t, err)

	// With body:
	result, err = client.ListOpenPullRequestsWithBody(ctx, owner, repo1)
	assert.NoError(t, err)
	assert.Len(t, result, 1)
	assert.NoError(t, err)
	assert.EqualValues(t, PullRequestInfo{
		ID:     1347,
		Title:  "Amazing new feature",
		Body:   "hello world",
		Author: "octocat",
		Source: BranchInfo{Name: "new-topic", Repository: "Hello-World", Owner: owner},
		Target: BranchInfo{Name: "master", Repository: "Hello-World", Owner: owner},
		URL:    "https://github.com/octocat/Hello-World/pull/1347",
	}, result[0])

	_, err = createBadGitHubClient(t).ListPullRequestComments(ctx, owner, repo1, 1)
	assert.Error(t, err)
}

func TestGitHubClient_GetPullRequestByID(t *testing.T) {
	ctx := context.Background()
	pullRequestId := 1347
	repoName := "Hello-World"
	forkedOwner := owner + "Forked"

	// Successful response
	// This response mimics a pull request from a forked source
	response, err := os.ReadFile(filepath.Join("testdata", "github", "pull_request_info_response.json"))
	assert.NoError(t, err)
	client, cleanUp := createServerAndClient(t, vcsutils.GitHub, false, response,
		fmt.Sprintf("/repos/%s/%s/pulls/%d", owner, repoName, pullRequestId), createGitHubHandler)
	defer cleanUp()
	result, err := client.GetPullRequestByID(ctx, owner, repoName, pullRequestId)
	assert.NoError(t, err)
	assert.EqualValues(t, PullRequestInfo{
		ID:     int64(pullRequestId),
		Title:  "Amazing new feature",
		Source: BranchInfo{Name: "new-topic", Repository: "Hello-World", Owner: owner},
		Target: BranchInfo{Name: "master", Repository: "Hello-World", Owner: forkedOwner},
		URL:    "https://github.com/octocat/Hello-World/pull/1347",
		Author: "octocat",
	}, result)

	// Bad Labels
	badLabels, err := os.ReadFile(filepath.Join("testdata", "github", "pull_request_info_response_bad_labels.json"))
	assert.NoError(t, err)
	badLabelsClient, badLabelClientCleanUp := createServerAndClient(t, vcsutils.GitHub, false, badLabels,
		fmt.Sprintf("/repos/%s/%s/pulls/%d", owner, repoName, pullRequestId), createGitHubHandler)
	defer badLabelClientCleanUp()
	_, err = badLabelsClient.GetPullRequestByID(ctx, owner, repoName, pullRequestId)
	assert.Error(t, err)

	// Bad client
	_, err = createBadGitHubClient(t).GetPullRequestByID(ctx, owner, repoName, pullRequestId)
	assert.Error(t, err)

	// Bad Response
	badResponseClient, badResponseCleanUp := createServerAndClient(t, vcsutils.GitHub, false, "{",
		fmt.Sprintf("/repos/%s/%s/pulls/%d", owner, repoName, pullRequestId), createGitHubHandler)
	defer badResponseCleanUp()
	_, err = badResponseClient.GetPullRequestByID(ctx, owner, repoName, pullRequestId)
	assert.Error(t, err)

}

func TestGitHubClient_ListPullRequestComments(t *testing.T) {
	ctx := context.Background()
	response, err := os.ReadFile(filepath.Join("testdata", "github", "pull_request_comments_list_response.json"))
	assert.NoError(t, err)
	client, cleanUp := createServerAndClient(t, vcsutils.GitHub, false, response,
		fmt.Sprintf("/repos/%s/%s/issues/1/comments", owner, repo1), createGitHubHandler)
	defer cleanUp()

	result, err := client.ListPullRequestComments(ctx, owner, repo1, 1)
	assert.NoError(t, err)
	assert.Len(t, result, 2)
	expectedCreated, err := time.Parse(time.RFC3339, "2011-04-14T16:00:49Z")
	assert.NoError(t, err)
	assert.Equal(t, CommentInfo{
		ID:      10,
		Content: "Great stuff!",
		Created: expectedCreated,
	}, result[0])

	_, err = createBadGitHubClient(t).ListPullRequestComments(ctx, owner, repo1, 1)
	assert.Error(t, err)
}

func TestGitHubClient_ListPullRequestReviews(t *testing.T) {
	ctx := context.Background()
	response, err := os.ReadFile(filepath.Join("testdata", "github", "pull_request_reviews_response.json"))
	assert.NoError(t, err)
	client, cleanUp := createServerAndClient(t, vcsutils.GitHub, false, response,
		fmt.Sprintf("/repos/%s/%s/pulls/%d/reviews", owner, repo1, 1), createGitHubHandler)
	defer cleanUp()

	result, err := client.ListPullRequestReviews(ctx, owner, repo1, 1)
	assert.NoError(t, err)
	assert.Len(t, result, 1)
	assert.Equal(t, PullRequestReviewDetails{
		ID:          80,
		Reviewer:    "octocat",
		Body:        "This is close to perfect! Please address the suggested inline change.",
		SubmittedAt: "2019-11-17 17:43:43 +0000 UTC",
		CommitID:    "ecdd80bb57125d7ba9641ffaa4d7d2c19d3f3091",
		State:       "CHANGES_REQUESTED",
	}, result[0])

	_, err = createBadGitHubClient(t).ListPullRequestReviews(ctx, owner, repo1, 1)
	assert.Error(t, err)
}

func TestGitHubClient_ListPullRequestsAssociatedWithCommit(t *testing.T) {
	ctx := context.Background()
	response, err := os.ReadFile(filepath.Join("testdata", "github", "pull_requests_associated_with_commit_response.json"))
	assert.NoError(t, err)
	client, cleanUp := createServerAndClient(t, vcsutils.GitHub, false, response,
		fmt.Sprintf("/repos/%s/%s/commits/%s/pulls", owner, repo1, "commitSHA"), createGitHubHandler)
	defer cleanUp()

	result, err := client.ListPullRequestsAssociatedWithCommit(ctx, owner, repo1, "commitSHA")
	assert.NoError(t, err)
	assert.Len(t, result, 1)

	expected := PullRequestInfo{
		ID:   1347,
		Body: "",
		URL:  "https://github.com/octocat/Hello-World/pull/1347",
		Source: BranchInfo{
			Name:       "new-topic",
			Repository: "Hello-World",
			Owner:      "octocat",
		},
		Target: BranchInfo{
			Name:       "master",
			Repository: "Hello-World",
			Owner:      "octocat",
		},
	}

	assert.Equal(t, expected.ID, result[0].ID)
	assert.Equal(t, expected.Body, result[0].Body)
	assert.Equal(t, expected.URL, result[0].URL)
	assert.Equal(t, expected.Source, result[0].Source)
	assert.Equal(t, expected.Target, result[0].Target)

	_, err = createBadGitHubClient(t).ListPullRequestsAssociatedWithCommit(ctx, owner, repo1, "commitSHA")
	assert.Error(t, err)
}

func TestGitHubClient_UnlabelPullRequest(t *testing.T) {
	ctx := context.Background()
	client, cleanUp := createServerAndClient(t, vcsutils.GitHub, false, &github.PullRequest{}, fmt.Sprintf("/repos/jfrog/repo-1/issues/1/labels/%s", url.PathEscape(labelName)), createGitHubHandler)
	defer cleanUp()

	err := client.UnlabelPullRequest(ctx, owner, repo1, labelName, 1)
	assert.NoError(t, err)

	err = createBadGitHubClient(t).UnlabelPullRequest(ctx, owner, repo1, labelName, 1)
	assert.Error(t, err)
}

func TestGitHubClient_UploadScanningAnalysis(t *testing.T) {
	ctx := context.Background()
	scan := "{\n    \"version\": \"2.1.0\",\n    \"$schema\": \"https://json.schemastore.org/sarif-2.1.0-rtm.5.json\",\n    \"runs\": [\n      {\n        \"tool\": {\n          \"driver\": {\n            \"informationUri\": \"https://jfrog.com/xray/\",\n            \"name\": \"Xray\",\n            \"rules\": [\n              {\n                \"id\": \"XRAY-174176\",\n                \"shortDescription\": null,\n                \"fullDescription\": {\n                  \"text\": \"json Package for Node.js lib/json.js _parseString() Function -d Argument Handling Local Code Execution Weakness\"\n                },\n                \"properties\": {\n                  \"security-severity\": \"8\"\n                }\n              }\n            ]\n          }\n        },\n        \"results\": [\n          {\n            \"ruleId\": \"XRAY-174176\",\n            \"ruleIndex\": 1,\n            \"message\": {\n              \"text\": \"json 9.0.6. Fixed in Versions: [11.0.0]\"\n            },\n            \"locations\": [\n              {\n                \"physicalLocation\": {\n                  \"artifactLocation\": {\n                    \"uri\": \"package.json\"\n                  }\n                }\n              }\n            ]\n          }\n        ]\n      }\n    ]\n  }"
	response, err := os.ReadFile(filepath.Join("testdata", "github", "commit_list_response.json"))
	assert.NoError(t, err)
	expectedUploadSarifID := "b16b0368-01b9-11ed-90a3-cabff0b8ad31"
	client, cleanUp := createServerAndClient(t, vcsutils.GitHub, false, response,
		fmt.Sprintf("/repos/%s/%s/commits?page=1&per_page=50&sha=master", owner, repo1), createGitHubSarifUploadHandler)
	defer cleanUp()

	sarifID, err := client.UploadCodeScanning(ctx, owner, repo1, "master", scan)
	assert.NoError(t, err)
	assert.Equal(t, expectedUploadSarifID, sarifID)

	_, err = createBadGitHubClient(t).UploadCodeScanning(ctx, owner, repo1, "master", scan)
	assert.Error(t, err)
}

func TestGitHubClient_GetRepositoryEnvironmentInfo(t *testing.T) {
	ctx := context.Background()

	response, err := os.ReadFile(filepath.Join("testdata", "github", "repository_environment_response.json"))
	assert.NoError(t, err)
	client, cleanUp := createServerAndClient(t, vcsutils.GitHub, false, response, fmt.Sprintf("/repos/jfrog/repo-1/environments/%s", envName), createGitHubHandler)
	defer cleanUp()

	repositoryEnvironmentInfo, err := client.GetRepositoryEnvironmentInfo(ctx, owner, repo1, envName)
	assert.NoError(t, err)
	assert.Equal(t, envName, repositoryEnvironmentInfo.Name)
	assert.Equal(t, "https://api.github.com/repos/superfrog/test-repo/environments/frogbot", repositoryEnvironmentInfo.Url)
	assert.Equal(t, []string{"superfrog"}, repositoryEnvironmentInfo.Reviewers)

	_, err = createBadGitHubClient(t).GetRepositoryEnvironmentInfo(ctx, owner, repo1, envName)
	assert.Error(t, err)
}

func TestGitHubClient_ExtractGitHubEnvironmentReviewers(t *testing.T) {
	reviewer1, reviewer2 := "reviewer-1", "reviewer-2"
	environment := &github.Environment{
		ProtectionRules: []*github.ProtectionRule{{
			Reviewers: []*github.RequiredReviewer{
				{Reviewer: &repositoryEnvironmentReviewer{Login: reviewer1}},
				{Reviewer: &repositoryEnvironmentReviewer{Login: reviewer2}},
			},
		}},
	}

	actualReviewers, err := extractGitHubEnvironmentReviewers(environment)
	assert.NoError(t, err)
	assert.Equal(t, []string{reviewer1, reviewer2}, actualReviewers)
}

func TestGitHubClient_GetModifiedFiles(t *testing.T) {
	ctx := context.Background()

	t.Run("ok", func(t *testing.T) {
		response, err := os.ReadFile(filepath.Join("testdata", "github", "compare_commits.json"))
		assert.NoError(t, err)

		client, cleanUp := createServerAndClient(
			t,
			vcsutils.GitHub,
			false,
			response,
			"/repos/jfrog/repo-1/compare/sha-1...sha-2?per_page=1",
			createGitHubHandler,
		)
		defer cleanUp()

		fileNames, err := client.GetModifiedFiles(ctx, owner, repo1, "sha-1", "sha-2")
		assert.NoError(t, err)
		assert.Equal(t, []string{
			"README.md",
			"vcsclient/azurerepos.go",
			"vcsclient/azurerepos_test.go",
			"vcsclient/bitbucketcloud.go",
			"vcsclient/bitbucketcloud_test.go",
			"vcsclient/bitbucketcommon.go",
			"vcsclient/bitbucketserver.go",
			"vcsclient/bitbucketserver_test.go",
			"vcsclient/common_test.go",
			"vcsclient/github.go",
			"vcsclient/github_test.go",
			"vcsclient/gitlab.go",
			"vcsclient/gitlab_test.go",
			"vcsclient/gitlabcommon.go",
			"vcsclient/testdata/github/repository_environment_response.json",
			"vcsclient/vcsclient.go",
			"vcsclient/vcsclient_old.go",
		},
			fileNames,
		)
	})

	t.Run("validation fails", func(t *testing.T) {
		client := GitHubClient{}
		_, err := client.GetModifiedFiles(ctx, "", repo1, "sha-1", "sha-2")
		assert.EqualError(t, err, "validation failed: required parameter 'owner' is missing")
		_, err = client.GetModifiedFiles(ctx, owner, "", "sha-1", "sha-2")
		assert.EqualError(t, err, "validation failed: required parameter 'repository' is missing")
		_, err = client.GetModifiedFiles(ctx, owner, repo1, "", "sha-2")
		assert.EqualError(t, err, "validation failed: required parameter 'refBefore' is missing")
		_, err = client.GetModifiedFiles(ctx, owner, repo1, "sha-1", "")
		assert.EqualError(t, err, "validation failed: required parameter 'refAfter' is missing")
	})

	t.Run("failed request", func(t *testing.T) {
		client, cleanUp := createServerAndClientReturningStatus(
			t,
			vcsutils.GitHub,
			true,
			nil,
			"/repos/jfrog/repo-1/compare/sha-1...sha-2?per_page=1",
			http.StatusInternalServerError,
			createGitHubHandler,
		)
		defer cleanUp()
		_, err := client.GetModifiedFiles(ctx, owner, repo1, "sha-1", "sha-2")
		assert.Error(t, err)
		assert.Contains(t, err.Error(), "repos/jfrog/repo-1/compare/sha-1...sha-2?per_page=1: 500  []")
	})
}

func TestGitHubClient_TestGetCommitStatus(t *testing.T) {
	ctx := context.Background()
	ref := "5fbf81b31ff7a3b06bd362d1891e2f01bdb2be69"
	t.Run("Empty response", func(t *testing.T) {
		client, cleanUp := createServerAndClient(t, vcsutils.GitHub, false, nil, fmt.Sprintf("/repos/jfrog/%s/commits/%s/status", repo1, ref), createGitHubHandler)
		defer cleanUp()
		_, err := client.GetCommitStatuses(ctx, owner, repo1, ref)
		assert.NoError(t, err)
	})
	t.Run("Full response", func(t *testing.T) {
		response, err := os.ReadFile(filepath.Join("testdata", "github", "commits_statuses.json"))
		assert.NoError(t, err)
		client, cleanUp := createServerAndClient(t, vcsutils.GitHub, false, response,
			fmt.Sprintf("/repos/jfrog/%s/commits/%s/status", repo1, ref),
			createGitHubHandler)
		defer cleanUp()
		commitStatuses, err := client.GetCommitStatuses(ctx, owner, repo1, ref)
		assert.NoError(t, err)
		assert.Len(t, commitStatuses, 4)
		assert.Equal(t, Pass, commitStatuses[0].State)
		assert.Equal(t, InProgress, commitStatuses[1].State)
		assert.Equal(t, Fail, commitStatuses[2].State)
		assert.Equal(t, Error, commitStatuses[3].State)
	})
	t.Run("Bad response format", func(t *testing.T) {
		response, err := os.ReadFile(filepath.Join("testdata", "github", "commits_statuses_bad_json.json"))
		assert.NoError(t, err)
		client, cleanUp := createServerAndClient(t, vcsutils.GitHub, false, response,
			fmt.Sprintf("/repos/jfrog/%s/commits/%s/status", repo1, ref),
			createGitHubHandler)
		defer cleanUp()
		_, err = client.GetCommitStatuses(ctx, owner, repo1, ref)
		assert.Error(t, err)
		_, err = createBadGitHubClient(t).GetCommitStatuses(ctx, owner, repo1, ref)
		assert.Error(t, err)
	})
	t.Run("Bad client", func(t *testing.T) {
		client := createBadGitHubClient(t)
		_, err := client.GetCommitStatuses(ctx, owner, repo1, ref)
		assert.Error(t, err)
	})
}

func TestGitHubClient_DeletePullRequestReviewComments(t *testing.T) {
	ctx := context.Background()
	client, cleanUp := createServerAndClient(t, vcsutils.GitHub, false, nil, "", createGitHubHandlerWithoutExpectedURI)
	defer cleanUp()
	err := client.DeletePullRequestReviewComments(ctx, owner, repo1, 1, []CommentInfo{{ID: 1}, {ID: 2}}...)
	assert.NoError(t, err)
	client = createBadGitHubClient(t)
	err = client.DeletePullRequestReviewComments(ctx, owner, repo1, 1, CommentInfo{ID: 1})
	assert.Error(t, err)
}

func TestGitHubClient_DeletePullRequestComment(t *testing.T) {
	ctx := context.Background()
	client, cleanUp := createServerAndClient(t, vcsutils.GitHub, false, nil, fmt.Sprintf("/repos/%v/%v/issues/comments/1", owner, repo1), createGitHubHandler)
	defer cleanUp()
	err := client.DeletePullRequestComment(ctx, owner, repo1, 1, 1)
	assert.NoError(t, err)
	client = createBadGitHubClient(t)
	err = client.DeletePullRequestComment(ctx, owner, repo1, 1, 1)
	assert.Error(t, err)
}

func TestGitHubClient_CreateBranch(t *testing.T) {
	ctx := context.Background()
	branchResponse := github.Branch{
		Name:      github.String("master"),
		Commit:    &github.RepositoryCommit{},
		Protected: nil,
	}
	client, cleanUp := createServerAndClient(t, vcsutils.GitHub, false, branchResponse, "", createGitHubHandlerWithoutExpectedURI)
	defer cleanUp()
	err := client.CreateBranch(ctx, owner, repo1, "master", "BranchForTest")
	assert.NoError(t, err)
	client = createBadGitHubClient(t)
	err = client.CreateBranch(ctx, owner, repo1, "master", "BranchForTest")
	assert.Error(t, err)
}

func TestGitHubClient_AllowWorkflows(t *testing.T) {
	ctx := context.Background()
	client, cleanUp := createServerAndClient(t, vcsutils.GitHub, false, nil, fmt.Sprintf("/orgs/%v/actions/permissions", owner), createGitHubHandler)
	defer cleanUp()
	err := client.AllowWorkflows(ctx, owner)
	assert.NoError(t, err)
	client = createBadGitHubClient(t)
	err = client.AllowWorkflows(ctx, owner)
	assert.Error(t, err)
}

func TestGitHubClient_AddOrganizationSecret(t *testing.T) {
	ctx := context.Background()
	publicKeyResponse := github.PublicKey{
		KeyID: github.String("key-id"),
		Key:   github.String("mfB0IZfFzP0YoJ4GzRbGVFfuR6MGlwGTi5jJ6EEXa5g="),
	}
	client, cleanUp := createServerAndClient(t, vcsutils.GitHub, false, publicKeyResponse, "", createGitHubHandlerWithoutExpectedURI)
	defer cleanUp()
	err := client.AddOrganizationSecret(ctx, owner, "super-duper-secret", "super-duper-secret-value")
	assert.NoError(t, err)
	client = createBadGitHubClient(t)
	err = client.AddOrganizationSecret(ctx, owner, "super-duper-secret", "super-duper-secret-value")
	assert.Error(t, err)
}

func TestGitHubClient_CommitAndPushFiles(t *testing.T) {
	ctx := context.Background()
	sourceBranch := "feature-branch"
	filesToCommit := []FileToCommit{
		{Path: "example.txt", Content: "example content"},
	}
	expectedResponses := map[string]mockGitHubResponse{
		"/repos/jfrog/repo-1/git/ref/heads/feature-branch": {
			StatusCode: 200,
			Response: mustMarshal(&github.Reference{
				Ref: github.String("refs/heads/feature-branch"),
				Object: &github.GitObject{
					SHA: github.String("abc123abc123abc123abc123abc123abc123abcd"),
				},
			}),
		},
		"/repos/jfrog/repo-1/git/commits/abc123abc123abc123abc123abc123abc123abcd": {
			StatusCode: 200,
			Response: mustMarshal(&github.Commit{
				SHA: github.String("abc123abc123abc123abc123abc123abc123abcd"),
				Tree: &github.Tree{
					SHA: github.String("def456def456def456def456def456def456defa"),
				},
			}),
		},
		"/repos/jfrog/repo-1/git/blobs": {
			StatusCode: 201,
			Response: mustMarshal(&github.Blob{
				SHA: github.String("blobsha1234567890abcdef1234567890abcdef1234"),
			}),
		},
		"/repos/jfrog/repo-1/git/trees": {
			StatusCode: 201,
			Response: mustMarshal(&github.Tree{
				SHA: github.String("tree789tree789tree789tree789tree789tree789"),
			}),
		},
		"/repos/jfrog/repo-1/git/commits": {
			StatusCode: 201,
			Response: mustMarshal(&github.Commit{
				SHA: github.String("commit123commit123commit123commit123commit123"),
			}),
		},
		"/repos/jfrog/repo-1/git/refs/heads/feature-branch": {
			StatusCode: 200,
			Response: mustMarshal(&github.Reference{
				Ref: github.String("refs/heads/feature-branch"),
				Object: &github.GitObject{
					SHA: github.String("commit123commit123commit123commit123commit123"),
				},
			}),
		},
	}

	client, cleanUp := createServerAndClient(t, vcsutils.GitHub, false, nil, "", createGitHubHandlerWithMultiResponse(t, expectedResponses))
	defer cleanUp()
	err := client.CommitAndPushFiles(ctx, owner, repo1, sourceBranch, "generic commit message", "example", "example@jfrog.com", filesToCommit)
	assert.NoError(t, err)
	client = createBadGitHubClient(t)
	err = client.CommitAndPushFiles(ctx, owner, repo1, sourceBranch, "generic commit message", "example", "example@jfrog.com", filesToCommit)
	assert.Error(t, err)
}

func TestGitHubClient_GetRepoCollaborators(t *testing.T) {
	ctx := context.Background()
	response := []*github.User{
		{Login: github.String("example")},
	}
	affiliation := "direct"
	permission := "maintain"
	client, cleanUp := createServerAndClient(t, vcsutils.GitHub, false, response, fmt.Sprintf("/repos/%v/%v/collaborators?affiliation=%v&permission=%v", owner, repo1, affiliation, permission), createGitHubHandler)
	defer cleanUp()
	collaborators, err := client.GetRepoCollaborators(ctx, owner, repo1, "direct", "maintain")
	assert.NoError(t, err)
	assert.Len(t, collaborators, 1)
	assert.Equal(t, collaborators[0], *response[0].Login)
	client = createBadGitHubClient(t)
	_, err = client.GetRepoCollaborators(ctx, owner, repo1, "direct", "maintain")
	assert.Error(t, err)
}

func TestGitHubClient_GetRepoTeamsByPermissions(t *testing.T) {
	ctx := context.Background()
	response := []*github.Team{
		{
			Name:       github.String("dev-team"),
			Slug:       github.String("dev-team"),
			ID:         github.Int64(1234567),
			Permission: github.String("maintain"),
		},
	}
	permissions := []string{"maintain"}

	client, cleanUp := createServerAndClient(t, vcsutils.GitHub, false, response, fmt.Sprintf("/repos/%v/%v/teams", owner, repo1), createGitHubHandler)
	defer cleanUp()
	teams, err := client.GetRepoTeamsByPermissions(ctx, owner, repo1, permissions)
	assert.NoError(t, err)
	assert.Len(t, teams, 1)
	assert.Equal(t, teams[0], response[0].GetID())
	client = createBadGitHubClient(t)
	_, err = client.GetRepoTeamsByPermissions(ctx, owner, repo1, permissions)
	assert.Error(t, err)
}

func TestGitHubClient_CreateOrUpdateEnvironment(t *testing.T) {
	ctx := context.Background()
	teams := []int64{123467}
	environment := "frogbot"

	client, cleanUp := createServerAndClient(t, vcsutils.GitHub, false, nil, fmt.Sprintf("/repos/%v/%v/environments/%v", owner, repo1, environment), createGitHubHandler)
	defer cleanUp()
	err := client.CreateOrUpdateEnvironment(ctx, owner, repo1, environment, teams, nil)
	assert.NoError(t, err)
	client = createBadGitHubClient(t)
	err = client.CreateOrUpdateEnvironment(ctx, owner, repo1, environment, teams, nil)
	assert.Error(t, err)
}

func TestGitHubClient_MergePullRequest(t *testing.T) {
	ctx := context.Background()
	prNumber := 1
	commitMessage := "merge"

	client, cleanUp := createServerAndClient(t, vcsutils.GitHub, false, nil, fmt.Sprintf("/repos/%v/%v/pulls/%v/%v", owner, repo1, prNumber, commitMessage), createGitHubHandler)
	defer cleanUp()
	err := client.MergePullRequest(ctx, owner, repo1, prNumber, commitMessage)
	assert.NoError(t, err)
	client = createBadGitHubClient(t)
	err = client.MergePullRequest(ctx, owner, repo1, prNumber, commitMessage)
	assert.Error(t, err)
}

func createBadGitHubClient(t *testing.T) VcsClient {
	client, err := NewClientBuilder(vcsutils.GitHub).ApiEndpoint("https://badendpoint").Build()
	assert.NoError(t, err)
	return client
}

func createGitHubWithBodyHandler(t *testing.T, expectedURI string, response []byte, expectedRequestBody []byte,
	expectedStatusCode int, expectedHttpMethod string) http.HandlerFunc {
	return func(writer http.ResponseWriter, request *http.Request) {
		assert.Equal(t, expectedHttpMethod, request.Method)
		assert.Equal(t, expectedURI, request.RequestURI)
		assert.Equal(t, "Bearer "+token, request.Header.Get("Authorization"))

		b, err := io.ReadAll(request.Body)
		assert.NoError(t, err)
		assert.Equal(t, expectedRequestBody, b)

		writer.WriteHeader(expectedStatusCode)
		_, err = writer.Write(response)
		assert.NoError(t, err)
	}
}

func createGitHubWithPaginationHandler(t *testing.T, _ string, response []byte, _ []byte, expectedStatusCode int, expectedHttpMethod string) http.HandlerFunc {
	var repos []github.Repository
	err := json.Unmarshal(response, &repos)
	assert.NoError(t, err)
	const (
		defaultPerPage = 30
		perPageKey     = "perPage"
		pageKey        = "page"
		link           = "Link"
	)
	count := len(repos)
	return func(writer http.ResponseWriter, request *http.Request) {
		assert.Equal(t, expectedHttpMethod, request.Method)
		pageSize := defaultPerPage
		page := 1
		uri, err := url.Parse(request.RequestURI)
		assert.NoError(t, err)
		if uri.Query().Has(perPageKey) {
			pageSize, err = strconv.Atoi(uri.Query().Get(perPageKey))
			assert.NoError(t, err)
		}
		if uri.Query().Has(pageKey) {
			page, err = strconv.Atoi(uri.Query().Get(pageKey))
			assert.NoError(t, err)
			if page <= 0 {
				page = 1
			}
		}

		lastPage := int(math.Ceil(float64(count) / float64(pageSize)))
		lastLink := fmt.Sprintf("<https://api.github.com/user/repos?page=%v>; rel=\"last\"", lastPage) //https://docs.github.com/en/rest/guides/traversing-with-pagination

		writer.Header().Add(link, lastLink)
		writer.WriteHeader(expectedStatusCode)

		var pageItems []github.Repository
		if page <= lastPage {
			low := (page - 1) * pageSize
			high := page * pageSize
			if (count - page*pageSize) < 0 {
				high = count
			}
			pageItems = repos[low:high]
		}

		pageResponse, err := json.Marshal(pageItems)
		assert.NoError(t, err)

		_, err = writer.Write(pageResponse)
		assert.NoError(t, err)
	}
}

func createGitHubHandler(t *testing.T, expectedURI string, response []byte, expectedStatusCode int) http.HandlerFunc {
	return func(w http.ResponseWriter, r *http.Request) {
		assert.Equal(t, expectedURI, r.RequestURI)
		assert.Equal(t, "Bearer "+token, r.Header.Get("Authorization"))
		if strings.Contains(r.RequestURI, "tarball") {
			w.Header().Add("Location", string(response))
			w.WriteHeader(expectedStatusCode)
			return
		}
		w.WriteHeader(expectedStatusCode)
		_, err := w.Write(response)
		assert.NoError(t, err)
	}
}

// Similar to createGitHubHandler but without checking if the expectedURI is equal to the request URI, only if it contained in the request URI.
func createGitHubHandlerForUnknownUrl(t *testing.T, expectedURI string, response []byte, expectedStatusCode int) http.HandlerFunc {
	return func(w http.ResponseWriter, r *http.Request) {
		assert.Contains(t, r.RequestURI, expectedURI)
		assert.Equal(t, "Bearer "+token, r.Header.Get("Authorization"))
		if strings.Contains(r.RequestURI, "tarball") {
			w.Header().Add("Location", string(response))
			w.WriteHeader(expectedStatusCode)
			return
		}
		w.WriteHeader(expectedStatusCode)
		_, err := w.Write(response)
		assert.NoError(t, err)
	}
}

func createGitHubHandlerWithoutExpectedURI(t *testing.T, _ string, response []byte, expectedStatusCode int) http.HandlerFunc {
	return func(w http.ResponseWriter, r *http.Request) {
		assert.Equal(t, "Bearer "+token, r.Header.Get("Authorization"))
		if strings.Contains(r.RequestURI, "tarball") {
			w.Header().Add("Location", string(response))
			w.WriteHeader(expectedStatusCode)
			return
		}
		w.WriteHeader(expectedStatusCode)
		_, err := w.Write(response)
		assert.NoError(t, err)
	}
}

func createAddPullRequestReviewCommentHandler(t *testing.T, expectedURI string, response []byte, expectedStatusCode int) http.HandlerFunc {
	return func(w http.ResponseWriter, r *http.Request) {
		if r.RequestURI == "/repos/jfrog/repo-1/pulls/1/commits" {
			commits, err := os.ReadFile(filepath.Join("testdata", "github", "commit_list_response.json"))
			assert.NoError(t, err)
			_, err = w.Write(commits)
			assert.NoError(t, err)
			return
		}
		assert.Equal(t, expectedURI, r.RequestURI)
		w.WriteHeader(expectedStatusCode)
		_, err := w.Write(response)
		assert.NoError(t, err)
	}
}

func createDownloadRepositoryGitHubHandler(t *testing.T, expectedURI string, response []byte, expectedStatusCode int) http.HandlerFunc {
	return func(w http.ResponseWriter, r *http.Request) {
		if r.RequestURI == "/repos/jfrog/Hello-World" {
			repositoryResponse, err := os.ReadFile(filepath.Join("testdata", "github", "repository_response.json"))
			assert.NoError(t, err)
			_, err = w.Write(repositoryResponse)
			assert.NoError(t, err)
			return
		}
		assert.Equal(t, expectedURI, r.RequestURI)
		assert.Equal(t, "Bearer "+token, r.Header.Get("Authorization"))
		if strings.Contains(r.RequestURI, "tarball") {
			w.Header().Add("Location", string(response))
			w.WriteHeader(expectedStatusCode)
			return
		}
		w.WriteHeader(expectedStatusCode)
		_, err := w.Write(response)
		assert.NoError(t, err)
	}
}

func createGitHubSarifUploadHandler(t *testing.T, _ string, _ []byte, _ int) http.HandlerFunc {
	resultSHA := "66d9a06b02a9f3f5fb47bb026a6fa5577647d96e"
	return func(w http.ResponseWriter, r *http.Request) {
		assert.Equal(t, "Bearer "+token, r.Header.Get("Authorization"))
		switch r.RequestURI {
		case "/repos/jfrog/repo-1/commits?page=1&per_page=50&sha=master":
			w.WriteHeader(http.StatusOK)
			repositoryCommits := []*github.RepositoryCommit{
				{
					SHA: &resultSHA,
				},
			}
			jsonRepositoryCommits, err := json.Marshal(repositoryCommits)
			assert.NoError(t, err)
			_, err = w.Write(jsonRepositoryCommits)
			assert.NoError(t, err)
		case "/repos/jfrog/repo-1/code-scanning/sarifs":
			body, err := io.ReadAll(r.Body)
			assert.NoError(t, err)
			bodyAsString := string(body)
			if !strings.Contains(bodyAsString, resultSHA) {
				assert.Fail(t, "Unexpected Commit SHA")
			}
			w.WriteHeader(http.StatusOK)
			_, err = w.Write([]byte(`{"id" : "b16b0368-01b9-11ed-90a3-cabff0b8ad31", "url": ""}`))
			assert.NoError(t, err)
		default:
			assert.Fail(t, "Unexpected Request URI", r.RequestURI)
		}
	}
}

func TestShouldRetryIfRateLimitExceeded(t *testing.T) {
	// Test case 1: ghResponse is nil
	toRetry := shouldRetryIfRateLimitExceeded(nil, nil)
	assert.False(t, toRetry)

	// Test case 2: ghResponse StatusCode is not rate limit related
	mockResponse := &github.Response{
		Response: &http.Response{StatusCode: http.StatusOK, Body: io.NopCloser(bytes.NewReader([]byte("")))},
	}
	toRetry = shouldRetryIfRateLimitExceeded(mockResponse, nil)
	assert.False(t, toRetry)

	// Test case 3: Request error indicates rate limit abuse
	mockResponse.StatusCode = http.StatusTooManyRequests
	var abuseRateLimitErr *github.AbuseRateLimitError
	toRetry = shouldRetryIfRateLimitExceeded(mockResponse, abuseRateLimitErr)
	assert.False(t, toRetry)

	// Test case 4: Response body contains 'rate limit'
	mockResponse.StatusCode = http.StatusForbidden
	mockResponse.Body = io.NopCloser(bytes.NewReader([]byte("This response contains rate limit")))
	toRetry = shouldRetryIfRateLimitExceeded(mockResponse, nil)
	assert.True(t, toRetry)
}

func TestIsRateLimitAbuseError(t *testing.T) {
	// type `Error`, should return false
	isRateLimitAbuseErr := isRateLimitAbuseError(errors.New("hello"))
	assert.False(t, isRateLimitAbuseErr)

	// type `RateLimitError`, should return true
	isRateLimitAbuseErr = isRateLimitAbuseError(&github.RateLimitError{})
	assert.True(t, isRateLimitAbuseErr)

	// type `AbuseRateLimitError`, should return true
	isRateLimitAbuseErr = isRateLimitAbuseError(&github.AbuseRateLimitError{})
	assert.True(t, isRateLimitAbuseErr)
}

<<<<<<< HEAD
func TestGitHubClient_ListAppRepositories(t *testing.T) {
	ctx := context.Background()
	response := `{
	  "total_count": 1,
	  "repositories": [
	    {
	      "id": 1296269,
	      "node_id": "MDEwOlJlcG9zaXRvcnkxMjk2MjY5",
	      "name": "Hello-World",
	      "full_name": "octocat/Hello-World",
	      "owner": {
	        "login": "octocat",
	        "id": 1
	      },
	      "private": false,
	      "description": "This your first repo!",
	      "html_url": "https://github.com/octocat/Hello-World",
	      "clone_url": "https://github.com/octocat/Hello-World.git",
	      "ssh_url": "git@github.com:octocat/Hello-World.git",
	      "default_branch": "main"
	    }
	  ]
	}`

	client, cleanUp := createServerAndClient(
		t,
		vcsutils.GitHub,
		false,
		[]byte(response),
		"/installation/repositories",
		createGitHubHandler,
	)
	defer cleanUp()

	repos, err := client.ListAppRepositories(ctx)
	assert.NoError(t, err)
	assert.Len(t, repos, 1)
	repoInfo := repos[0]
	assert.Equal(t, "Hello-World", repoInfo.Name)
	assert.Equal(t, "octocat/Hello-World", repoInfo.FullName)
	assert.Equal(t, "octocat", repoInfo.Owner)
	assert.Equal(t, false, repoInfo.Private)
	assert.Equal(t, "This your first repo!", repoInfo.Description)
	assert.Equal(t, "https://github.com/octocat/Hello-World", repoInfo.URL)
	assert.Equal(t, "https://github.com/octocat/Hello-World.git", repoInfo.CloneURL)
	assert.Equal(t, "git@github.com:octocat/Hello-World.git", repoInfo.SSHURL)
	assert.Equal(t, "main", repoInfo.DefaultBranch)

	// Negative test: bad client
	_, err = createBadGitHubClient(t).ListAppRepositories(ctx)
	assert.Error(t, err)
=======
func mustMarshal(v interface{}) []byte {
	data, err := json.Marshal(v)
	if err != nil {
		panic(fmt.Sprintf("failed to marshal: %v", err))
	}
	return data
}

type mockGitHubResponse struct {
	StatusCode int
	Response   []byte
}

func createGitHubHandlerWithMultiResponse(t *testing.T, expectedResponses map[string]mockGitHubResponse) func(*testing.T, string, []byte, int) http.HandlerFunc {
	return func(_ *testing.T, _ string, _ []byte, _ int) http.HandlerFunc {
		return func(w http.ResponseWriter, r *http.Request) {
			// Look up the expected response for the URI
			resp, ok := expectedResponses[r.RequestURI]
			assert.True(t, ok, "unexpected URI: %s", r.RequestURI)

			// Check the Authorization header
			assert.Equal(t, "Bearer "+token, r.Header.Get("Authorization"))

			// Handle special case for "tarball"
			if strings.Contains(r.RequestURI, "tarball") {
				w.Header().Add("Location", string(resp.Response))
				w.WriteHeader(resp.StatusCode)
				return
			}

			// Write the response for the general case
			w.WriteHeader(resp.StatusCode)
			_, err := w.Write(resp.Response)
			assert.NoError(t, err)
		}
	}
>>>>>>> b67a2c59
}<|MERGE_RESOLUTION|>--- conflicted
+++ resolved
@@ -1433,7 +1433,44 @@
 	assert.True(t, isRateLimitAbuseErr)
 }
 
-<<<<<<< HEAD
+func mustMarshal(v interface{}) []byte {
+	data, err := json.Marshal(v)
+	if err != nil {
+		panic(fmt.Sprintf("failed to marshal: %v", err))
+	}
+	return data
+}
+
+type mockGitHubResponse struct {
+	StatusCode int
+	Response   []byte
+}
+
+func createGitHubHandlerWithMultiResponse(t *testing.T, expectedResponses map[string]mockGitHubResponse) func(*testing.T, string, []byte, int) http.HandlerFunc {
+	return func(_ *testing.T, _ string, _ []byte, _ int) http.HandlerFunc {
+		return func(w http.ResponseWriter, r *http.Request) {
+			// Look up the expected response for the URI
+			resp, ok := expectedResponses[r.RequestURI]
+			assert.True(t, ok, "unexpected URI: %s", r.RequestURI)
+
+			// Check the Authorization header
+			assert.Equal(t, "Bearer "+token, r.Header.Get("Authorization"))
+
+			// Handle special case for "tarball"
+			if strings.Contains(r.RequestURI, "tarball") {
+				w.Header().Add("Location", string(resp.Response))
+				w.WriteHeader(resp.StatusCode)
+				return
+			}
+
+			// Write the response for the general case
+			w.WriteHeader(resp.StatusCode)
+			_, err := w.Write(resp.Response)
+			assert.NoError(t, err)
+		}
+	}
+}
+
 func TestGitHubClient_ListAppRepositories(t *testing.T) {
 	ctx := context.Background()
 	response := `{
@@ -1485,42 +1522,4 @@
 	// Negative test: bad client
 	_, err = createBadGitHubClient(t).ListAppRepositories(ctx)
 	assert.Error(t, err)
-=======
-func mustMarshal(v interface{}) []byte {
-	data, err := json.Marshal(v)
-	if err != nil {
-		panic(fmt.Sprintf("failed to marshal: %v", err))
-	}
-	return data
-}
-
-type mockGitHubResponse struct {
-	StatusCode int
-	Response   []byte
-}
-
-func createGitHubHandlerWithMultiResponse(t *testing.T, expectedResponses map[string]mockGitHubResponse) func(*testing.T, string, []byte, int) http.HandlerFunc {
-	return func(_ *testing.T, _ string, _ []byte, _ int) http.HandlerFunc {
-		return func(w http.ResponseWriter, r *http.Request) {
-			// Look up the expected response for the URI
-			resp, ok := expectedResponses[r.RequestURI]
-			assert.True(t, ok, "unexpected URI: %s", r.RequestURI)
-
-			// Check the Authorization header
-			assert.Equal(t, "Bearer "+token, r.Header.Get("Authorization"))
-
-			// Handle special case for "tarball"
-			if strings.Contains(r.RequestURI, "tarball") {
-				w.Header().Add("Location", string(resp.Response))
-				w.WriteHeader(resp.StatusCode)
-				return
-			}
-
-			// Write the response for the general case
-			w.WriteHeader(resp.StatusCode)
-			_, err := w.Write(resp.Response)
-			assert.NoError(t, err)
-		}
-	}
->>>>>>> b67a2c59
 }