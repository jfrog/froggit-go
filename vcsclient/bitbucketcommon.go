package vcsclient

import (
	"fmt"
	"github.com/jfrog/froggit-go/vcsutils"
	"github.com/mitchellh/mapstructure"
	"time"
)

const (
	notSupportedOnBitbucket     = "currently not supported on Bitbucket"
	bitbucketPrContentSizeLimit = 32768
)

var (
	errLabelsNotSupported                                    = fmt.Errorf("labels are %s", notSupportedOnBitbucket)
	errBitbucketCodeScanningNotSupported                     = fmt.Errorf("code scanning is %s", notSupportedOnBitbucket)
	errBitbucketDownloadFileFromRepoNotSupported             = fmt.Errorf("download file from repo is %s", notSupportedOnBitbucket)
	errBitbucketGetCommitsNotSupported                       = fmt.Errorf("get commits is %s", notSupportedOnBitbucket)
	errBitbucketGetCommitsWithOptionsNotSupported            = fmt.Errorf("get commits with options is %s", notSupportedOnBitbucket)
	errBitbucketGetRepoEnvironmentInfoNotSupported           = fmt.Errorf("get repository environment info is %s", notSupportedOnBitbucket)
	errBitbucketListPullRequestReviewCommentsNotSupported    = fmt.Errorf("list pull request review comments is %s", notSupportedOnBitbucket)
	errBitbucketAddPullRequestReviewCommentsNotSupported     = fmt.Errorf("add pull request review comment is %s", notSupportedOnBitbucket)
	errBitbucketDeletePullRequestComment                     = fmt.Errorf("delete pull request comment is %s", notSupportedOnBitbucket)
	errBitbucketListPullRequestAssociatedCommitsNotSupported = fmt.Errorf("list pull requests associated commits is %s", notSupportedOnBitbucket)
	errBitbucketListListPullRequestReviewsNotSupported       = fmt.Errorf("list pull request reviews is %s", notSupportedOnBitbucket)
<<<<<<< HEAD
	errBitbucketListAppReposNotSupported                     = fmt.Errorf("list app repositories is %s", notSupportedOnBitbucket)
=======
	errBitbucketCreateBranchNotSupported                     = fmt.Errorf("creating a branch is %s", notSupportedOnBitbucket)
	errBitbucketAllowWorkflowsNotSupported                   = fmt.Errorf("allow workflows is %s", notSupportedOnBitbucket)
	errBitbucketAddOrganizationSecretNotSupported            = fmt.Errorf("adding organization secret is %s", notSupportedOnBitbucket)
	errBitbucketCommitAndPushFilesNotSupported               = fmt.Errorf("commit and push files is %s", notSupportedOnBitbucket)
	errBitbucketGetRepoCollaboratorsNotSupported             = fmt.Errorf("get repository collaborators is %s", notSupportedOnBitbucket)
	errBitbucketGetRepoTeamsByPermissionsNotSupported        = fmt.Errorf("get repo teams by permissions is %s", notSupportedOnBitbucket)
	errBitbucketCreateOrUpdateEnvironmentNotSupported        = fmt.Errorf("create or update environment is %s", notSupportedOnBitbucket)
	errBitbucketMergePullRequestNotSupported                 = fmt.Errorf("merge pull request is %s", notSupportedOnBitbucket)
>>>>>>> b67a2c59
)

type BitbucketCommitInfo struct {
	Title       string  `mapstructure:"key"`
	Url         string  `mapstructure:"url"`
	State       string  `mapstructure:"state"`
	Creator     string  `mapstructure:"name"`
	Description string  `mapstructure:"description"`
	CreatedOn   string  `mapstructure:"created_on"`
	UpdatedOn   string  `mapstructure:"updated_on"`
	DateAdded   float64 `mapstructure:"DateAdded"`
}

func getBitbucketCommitState(commitState CommitStatus) string {
	switch commitState {
	case Pass:
		return "SUCCESSFUL"
	case Fail, Error:
		return "FAILED"
	case InProgress:
		return "INPROGRESS"
	}
	return ""
}

// bitbucketParseCommitStatuses parse raw response into CommitStatusInfo slice
func bitbucketParseCommitStatuses(rawStatuses interface{}, provider vcsutils.VcsProvider) ([]CommitStatusInfo, error) {
	statuses := struct {
		Statuses []BitbucketCommitInfo `mapstructure:"values"`
	}{}
	if err := mapstructure.Decode(rawStatuses, &statuses); err != nil {
		return nil, err
	}

	var results []CommitStatusInfo
	for i := range statuses.Statuses {
		commitInfo, err := getCommitStatusInfoByBitbucketProvider(&statuses.Statuses[i], provider)
		if err != nil {
			return nil, err
		}
		results = append(results, commitInfo)
	}
	return results, nil
}

func getCommitStatusInfoByBitbucketProvider(commitStatus *BitbucketCommitInfo, provider vcsutils.VcsProvider) (result CommitStatusInfo, err error) {
	switch provider {
	case vcsutils.BitbucketServer:
		return getBitbucketServerCommitStatusInfo(commitStatus), nil
	default:
		return getBitbucketCloudCommitStatusInfo(commitStatus)
	}
}

func getBitbucketServerCommitStatusInfo(commitStatus *BitbucketCommitInfo) CommitStatusInfo {
	// 1. Divide the Unix millisecond timestamp by 1000 to get the Unix time in seconds
	timeInSec := int64(commitStatus.DateAdded) / int64(time.Microsecond)
	// 2. Calculate the nanoseconds value by subtracting the seconds value multiplied by 1000 from the original Unix millisecond timestamp
	//    Finally, multiply the result by 1000000 to get the nanoseconds value
	timeInNanoSec := (int64(commitStatus.DateAdded) - (timeInSec * int64(time.Microsecond))) * int64(time.Millisecond)
	return CommitStatusInfo{
		State:       commitStatusAsStringToStatus(commitStatus.State),
		Description: commitStatus.Description,
		DetailsUrl:  commitStatus.Url,
		Creator:     commitStatus.Title,
		CreatedAt:   time.Unix(timeInSec, timeInNanoSec).UTC(),
	}
}

func getBitbucketCloudCommitStatusInfo(commitStatus *BitbucketCommitInfo) (CommitStatusInfo, error) {
	var createdOn, updatedOn time.Time
	var err error

	if commitStatus.CreatedOn != "" {
		createdOn, err = time.Parse(time.RFC3339, commitStatus.CreatedOn)
		if err != nil {
			return CommitStatusInfo{}, fmt.Errorf("error parsing commit status created_on date: %v", err)
		}
	}
	if commitStatus.UpdatedOn != "" {
		updatedOn, err = time.Parse(time.RFC3339, commitStatus.UpdatedOn)
		if err != nil {
			return CommitStatusInfo{}, fmt.Errorf("error parsing commit status updated_on date: %v", err)
		}
	}

	return CommitStatusInfo{
		State:         commitStatusAsStringToStatus(commitStatus.State),
		Description:   commitStatus.Description,
		DetailsUrl:    commitStatus.Url,
		Creator:       commitStatus.Creator,
		CreatedAt:     createdOn,
		LastUpdatedAt: updatedOn,
	}, nil
}<|MERGE_RESOLUTION|>--- conflicted
+++ resolved
@@ -24,9 +24,6 @@
 	errBitbucketDeletePullRequestComment                     = fmt.Errorf("delete pull request comment is %s", notSupportedOnBitbucket)
 	errBitbucketListPullRequestAssociatedCommitsNotSupported = fmt.Errorf("list pull requests associated commits is %s", notSupportedOnBitbucket)
 	errBitbucketListListPullRequestReviewsNotSupported       = fmt.Errorf("list pull request reviews is %s", notSupportedOnBitbucket)
-<<<<<<< HEAD
-	errBitbucketListAppReposNotSupported                     = fmt.Errorf("list app repositories is %s", notSupportedOnBitbucket)
-=======
 	errBitbucketCreateBranchNotSupported                     = fmt.Errorf("creating a branch is %s", notSupportedOnBitbucket)
 	errBitbucketAllowWorkflowsNotSupported                   = fmt.Errorf("allow workflows is %s", notSupportedOnBitbucket)
 	errBitbucketAddOrganizationSecretNotSupported            = fmt.Errorf("adding organization secret is %s", notSupportedOnBitbucket)
@@ -35,7 +32,7 @@
 	errBitbucketGetRepoTeamsByPermissionsNotSupported        = fmt.Errorf("get repo teams by permissions is %s", notSupportedOnBitbucket)
 	errBitbucketCreateOrUpdateEnvironmentNotSupported        = fmt.Errorf("create or update environment is %s", notSupportedOnBitbucket)
 	errBitbucketMergePullRequestNotSupported                 = fmt.Errorf("merge pull request is %s", notSupportedOnBitbucket)
->>>>>>> b67a2c59
+	errBitbucketListAppReposNotSupported                     = fmt.Errorf("list app repositories is %s", notSupportedOnBitbucket)
 )
 
 type BitbucketCommitInfo struct {
