--- conflicted
+++ resolved
@@ -14,11 +14,8 @@
 var errGitLabGetRepoTeamsByPermissionsNotSupported = errors.New("get repository Teams By permissions is not supported on Gitlab")
 var errGitLabCreateOrUpdateEnvironmentNotSupported = errors.New("create or update environment is not supported on Gitlab")
 var errGitLabMergePullRequestNotSupported = errors.New("merging pull request is not supported on Gitlab")
-<<<<<<< HEAD
+var errGitLabListAppRepositories = errors.New("list app repositories is not supported on GitLab")
 var errGitlabCreatePullRequestDetailedNotSupported = errors.New("creating pull request detailed is not supported on Gitlab")
-=======
-var errGitLabListAppRepositories = errors.New("list app repositories is not supported on GitLab")
->>>>>>> 82b7206b
 
 const (
 	// https://docs.gitlab.com/ee/api/merge_requests.html#create-mr
