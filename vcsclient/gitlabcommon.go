--- conflicted
+++ resolved
@@ -5,10 +5,6 @@
 )
 
 var errGitLabCodeScanningNotSupported = errors.New("code scanning is not supported on Gitlab")
-<<<<<<< HEAD
-var errGitLabGetRepoEnvironmentInfoNotSupported = errors.New("get repository environment info is currently not supported on Bitbucket")
-var errGitLabListAppRepositories = errors.New("list app repositories is not supported on GitLab")
-=======
 var errGitLabGetRepoEnvironmentInfoNotSupported = errors.New("get repository environment info is currently not supported on Gitlab")
 var errGitLabCreateBranchNotSupported = errors.New("creating a branch is not supported on Gitlab")
 var errGitLabAllowWorkflowsNotSupported = errors.New("allow workflows is not supported on Gitlab")
@@ -18,7 +14,7 @@
 var errGitLabGetRepoTeamsByPermissionsNotSupported = errors.New("get repository Teams By permissions is not supported on Gitlab")
 var errGitLabCreateOrUpdateEnvironmentNotSupported = errors.New("create or update environment is not supported on Gitlab")
 var errGitLabMergePullRequestNotSupported = errors.New("merging pull request is not supported on Gitlab")
->>>>>>> b67a2c59
+var errGitLabListAppRepositories = errors.New("list app repositories is not supported on GitLab")
 
 const (
 	// https://docs.gitlab.com/ee/api/merge_requests.html#create-mr
