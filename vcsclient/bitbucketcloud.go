package vcsclient

import (
	"bytes"
	"context"
	"encoding/json"
	"fmt"
	"net/http"
	"net/url"
	"strings"
	"time"

	"github.com/mitchellh/mapstructure"

	"github.com/jfrog/froggit-go/vcsutils"
	"github.com/ktrysmt/go-bitbucket"
)

// BitbucketCloudClient API version 2.0
type BitbucketCloudClient struct {
	vcsInfo VcsInfo
	url     *url.URL
	logger  Log
}

// NewBitbucketCloudClient create a new BitbucketCloudClient
func NewBitbucketCloudClient(vcsInfo VcsInfo, logger Log) (*BitbucketCloudClient, error) {
	bitbucketClient := &BitbucketCloudClient{
		vcsInfo: vcsInfo,
		logger:  logger,
	}
	if vcsInfo.APIEndpoint != "" {
		url, err := url.Parse(vcsInfo.APIEndpoint)
		if err != nil {
			return nil, err
		}
		bitbucketClient.url = url
	}
	return bitbucketClient, nil
}

func (client *BitbucketCloudClient) buildBitbucketCloudClient(_ context.Context) *bitbucket.Client {
	bitbucketClient := bitbucket.NewBasicAuth(client.vcsInfo.Username, client.vcsInfo.Token)
	if client.url != nil {
		bitbucketClient.SetApiBaseURL(*client.url)
	}
	return bitbucketClient
}

// TestConnection on Bitbucket cloud
func (client *BitbucketCloudClient) TestConnection(ctx context.Context) error {
	bitbucketClient := client.buildBitbucketCloudClient(ctx)
	_, err := bitbucketClient.User.Profile()
	return err
}

// ListRepositories on Bitbucket cloud
func (client *BitbucketCloudClient) ListRepositories(ctx context.Context) (map[string][]string, error) {
	bitbucketClient := client.buildBitbucketCloudClient(ctx)
	results := make(map[string][]string)
	workspaces, err := bitbucketClient.Workspaces.List()
	if err != nil {
		return nil, err
	}
	for _, workspace := range workspaces.Workspaces {
		repositoriesRes, err := bitbucketClient.Repositories.ListForAccount(&bitbucket.RepositoriesOptions{Owner: workspace.Slug})
		if err != nil {
			return nil, err
		}
		for _, repo := range repositoriesRes.Items {
			results[workspace.Slug] = append(results[workspace.Slug], repo.Slug)
		}
	}
	return results, nil
}

// ListBranches on Bitbucket cloud
func (client *BitbucketCloudClient) ListBranches(ctx context.Context, owner, repository string) ([]string, error) {
	bitbucketClient := client.buildBitbucketCloudClient(ctx)
	branches, err := bitbucketClient.Repositories.Repository.ListBranches(&bitbucket.RepositoryBranchOptions{Owner: owner, RepoSlug: repository})
	if err != nil {
		return nil, err
	}

	results := make([]string, 0, len(branches.Branches))
	for _, branch := range branches.Branches {
		results = append(results, branch.Name)
	}
	return results, nil
}

// AddSshKeyToRepository on Bitbucket cloud, the deploy-key is always read-only.
func (client *BitbucketCloudClient) AddSshKeyToRepository(ctx context.Context, owner, repository, keyName, publicKey string, _ Permission) error {
	err := validateParametersNotBlank(map[string]string{
		"owner":      owner,
		"repository": repository,
		"key name":   keyName,
		"public key": publicKey,
	})
	if err != nil {
		return err
	}
	endpoint := client.vcsInfo.APIEndpoint
	if endpoint == "" {
		endpoint = bitbucket.DEFAULT_BITBUCKET_API_BASE_URL
	}
	u := fmt.Sprintf("%s/repositories/%s/%s/deploy-keys", endpoint, owner, repository)
	addKeyRequest := bitbucketCloudAddSSHKeyRequest{
		Label: keyName,
		Key:   publicKey,
	}

	body := new(bytes.Buffer)
	err = json.NewEncoder(body).Encode(addKeyRequest)
	if err != nil {
		return err
	}
	req, err := http.NewRequestWithContext(ctx, http.MethodPost, u, body)
	if err != nil {
		return err
	}
	req.Header.Set("Content-Type", "application/json")
	req.SetBasicAuth(client.vcsInfo.Username, client.vcsInfo.Token)

	bitbucketClient := client.buildBitbucketCloudClient(ctx)
	response, err := bitbucketClient.HttpClient.Do(req)
	if err != nil {
		return err
	}
	defer func() {
		_ = vcsutils.DiscardResponseBody(response)
		_ = response.Body.Close()
	}()

	if response.StatusCode >= 300 {
		return fmt.Errorf(response.Status)
	}
	return nil
}

type bitbucketCloudAddSSHKeyRequest struct {
	Key   string `json:"key"`
	Label string `json:"label"`
}

// CreateWebhook on Bitbucket cloud
func (client *BitbucketCloudClient) CreateWebhook(ctx context.Context, owner, repository, _, payloadURL string,
	webhookEvents ...vcsutils.WebhookEvent) (string, string, error) {
	bitbucketClient := client.buildBitbucketCloudClient(ctx)
	token := vcsutils.CreateToken()
	options := &bitbucket.WebhooksOptions{
		Active:   true,
		Owner:    owner,
		RepoSlug: repository,
		Url:      payloadURL + "?token=" + url.QueryEscape(token),
		Events:   getBitbucketCloudWebhookEvents(webhookEvents...),
	}
	response, err := bitbucketClient.Repositories.Webhooks.Create(options)
	if err != nil {
		return "", "", err
	}
	id, err := getBitbucketCloudWebhookID(response)
	if err != nil {
		return "", "", err
	}
	return id, token, err
}

// UpdateWebhook on Bitbucket cloud
func (client *BitbucketCloudClient) UpdateWebhook(ctx context.Context, owner, repository, _, payloadURL, token,
	webhookID string, webhookEvents ...vcsutils.WebhookEvent) error {
	bitbucketClient := client.buildBitbucketCloudClient(ctx)
	options := &bitbucket.WebhooksOptions{
		Active:   true,
		Uuid:     webhookID,
		Owner:    owner,
		RepoSlug: repository,
		Url:      payloadURL + "?token=" + url.QueryEscape(token),
		Events:   getBitbucketCloudWebhookEvents(webhookEvents...),
	}
	_, err := bitbucketClient.Repositories.Webhooks.Update(options)
	return err
}

// DeleteWebhook on Bitbucket cloud
func (client *BitbucketCloudClient) DeleteWebhook(ctx context.Context, owner, repository, webhookID string) error {
	bitbucketClient := client.buildBitbucketCloudClient(ctx)
	options := &bitbucket.WebhooksOptions{
		Uuid:     webhookID,
		Owner:    owner,
		RepoSlug: repository,
	}
	_, err := bitbucketClient.Repositories.Webhooks.Delete(options)
	return err
}

// SetCommitStatus on Bitbucket cloud
func (client *BitbucketCloudClient) SetCommitStatus(ctx context.Context, commitStatus CommitStatus, owner, repository,
	ref, title, description, detailsURL string) error {
	bitbucketClient := client.buildBitbucketCloudClient(ctx)
	commitOptions := &bitbucket.CommitsOptions{
		Owner:    owner,
		RepoSlug: repository,
		Revision: ref,
	}
	commitStatusOptions := &bitbucket.CommitStatusOptions{
		State:       getBitbucketCommitState(commitStatus),
		Key:         title,
		Description: description,
		Url:         detailsURL,
	}
	_, err := bitbucketClient.Repositories.Commits.CreateCommitStatus(commitOptions, commitStatusOptions)
	return err
}

// DownloadRepository on Bitbucket cloud
func (client *BitbucketCloudClient) DownloadRepository(ctx context.Context, owner, repository, branch,
	localPath string) error {
	bitbucketClient := client.buildBitbucketCloudClient(ctx)
	client.logger.Debug("getting Bitbucket Cloud archive link to download")
	repo, err := bitbucketClient.Repositories.Repository.Get(&bitbucket.RepositoryOptions{
		Owner:    owner,
		RepoSlug: repository,
	})
	if err != nil {
		return err
	}

	downloadLink, err := getDownloadLink(repo, branch)
	if err != nil {
		return err
	}
	client.logger.Debug("received archive url:", downloadLink)
	getRequest, err := http.NewRequestWithContext(ctx, "GET", downloadLink, nil)
	if err != nil {
		return err
	}
	if len(client.vcsInfo.Username) > 0 || len(client.vcsInfo.Token) > 0 {
		getRequest.SetBasicAuth(client.vcsInfo.Username, client.vcsInfo.Token)
	}

	response, err := bitbucketClient.HttpClient.Do(getRequest)
	if err != nil {
		return err
	}
<<<<<<< HEAD

	if err = vcsutils.CheckResponseStatusWithBody(response, http.StatusOK); err != nil {
		return err
	}

	return vcsutils.Untar(localPath, response.Body, true)
=======
	client.logger.Info(repository, "downloaded successfully, starting with repository extraction")
	err = vcsutils.Untar(localPath, response.Body, true)
	if err != nil {
		return err
	}
	client.logger.Info("extracted repository successfully")
	// Generate .git folder with remote details
	return vcsutils.CreateDotGitFolderWithRemote(localPath, "origin",
		fmt.Sprintf("https://bitbucket.org/%s/%s.git", owner, repository))
>>>>>>> 76aa7071
}

// CreatePullRequest on Bitbucket cloud
func (client *BitbucketCloudClient) CreatePullRequest(ctx context.Context, owner, repository, sourceBranch,
	targetBranch, title, description string) error {
	bitbucketClient := client.buildBitbucketCloudClient(ctx)
	client.logger.Debug("creating new pull request:", title)
	options := &bitbucket.PullRequestsOptions{
		Owner:             owner,
		SourceRepository:  owner + "/" + repository,
		RepoSlug:          repository,
		SourceBranch:      sourceBranch,
		DestinationBranch: targetBranch,
		Title:             title,
		Description:       description,
	}
	_, err := bitbucketClient.Repositories.PullRequests.Create(options)
	return err
}

// CreatePullRequest on Bitbucket cloud
func (client *BitbucketCloudClient) ListOpenPullRequests(ctx context.Context, owner, repository string) (res []PullRequestInfo, err error) {
	err = validateParametersNotBlank(map[string]string{"owner": owner, "repository": repository})
	if err != nil {
		return nil, err
	}
	bitbucketClient := client.buildBitbucketCloudClient(ctx)
	client.logger.Debug("fetching open pull requests in", repository)
	options := &bitbucket.PullRequestsOptions{
		Owner:    owner,
		RepoSlug: repository,
		States:   []string{"OPEN"},
	}
	pullRequests, err := bitbucketClient.Repositories.PullRequests.Gets(options)
	if err != nil {
		return
	}
	parsedPullRequests, err := extractPullRequestsFromResponse(pullRequests)
	if err != nil {
		return
	}
	return mapBitbucketCloudPullRequestToPullRequestInfo(parsedPullRequests), nil
}

// AddPullRequestComment on Bitbucket cloud
func (client *BitbucketCloudClient) AddPullRequestComment(ctx context.Context, owner, repository, content string, pullRequestID int) error {
	err := validateParametersNotBlank(map[string]string{"owner": owner, "repository": repository, "content": content})
	if err != nil {
		return err
	}
	bitbucketClient := client.buildBitbucketCloudClient(ctx)
	options := &bitbucket.PullRequestCommentOptions{
		Owner:         owner,
		RepoSlug:      repository,
		PullRequestID: fmt.Sprint(pullRequestID),
		Content:       content,
	}
	_, err = bitbucketClient.Repositories.PullRequests.AddComment(options)
	return err
}

// ListPullRequestComments on Bitbucket cloud
func (client *BitbucketCloudClient) ListPullRequestComments(ctx context.Context, owner, repository string, pullRequestID int) (res []CommentInfo, err error) {
	err = validateParametersNotBlank(map[string]string{"owner": owner, "repository": repository})
	if err != nil {
		return nil, err
	}
	bitbucketClient := client.buildBitbucketCloudClient(ctx)
	options := &bitbucket.PullRequestsOptions{
		Owner:    owner,
		RepoSlug: repository,
		ID:       fmt.Sprint(pullRequestID),
	}
	comments, err := bitbucketClient.Repositories.PullRequests.GetComments(options)
	if err != nil {
		return
	}
	parsedComments, err := extractCommentsFromResponse(comments)
	if err != nil {
		return
	}
	return mapBitbucketCloudCommentToCommentInfo(parsedComments), nil
}

// GetLatestCommit on Bitbucket cloud
func (client *BitbucketCloudClient) GetLatestCommit(ctx context.Context, owner, repository, branch string) (CommitInfo, error) {
	err := validateParametersNotBlank(map[string]string{
		"owner":      owner,
		"repository": repository,
		"branch":     branch,
	})
	if err != nil {
		return CommitInfo{}, err
	}
	bitbucketClient := client.buildBitbucketCloudClient(ctx)
	bitbucketClient.Pagelen = 1
	options := &bitbucket.CommitsOptions{
		Owner:       owner,
		RepoSlug:    repository,
		Branchortag: branch,
	}
	commits, err := bitbucketClient.Repositories.Commits.GetCommits(options)
	if err != nil {
		return CommitInfo{}, err
	}
	parsedCommits, err := extractCommitFromResponse(commits)
	if err != nil {
		return CommitInfo{}, err
	}
	if len(parsedCommits.Values) > 0 {
		latestCommit := parsedCommits.Values[0]
		return mapBitbucketCloudCommitToCommitInfo(latestCommit), nil
	}
	return CommitInfo{}, nil
}

// GetRepositoryInfo on Bitbucket cloud
func (client *BitbucketCloudClient) GetRepositoryInfo(ctx context.Context, owner, repository string) (RepositoryInfo, error) {
	if err := validateParametersNotBlank(map[string]string{"owner": owner, "repository": repository}); err != nil {
		return RepositoryInfo{}, err
	}
	bitbucketClient := client.buildBitbucketCloudClient(ctx)
	repo, err := bitbucketClient.Repositories.Repository.Get(&bitbucket.RepositoryOptions{
		Owner:    owner,
		RepoSlug: repository,
	})
	if err != nil {
		return RepositoryInfo{}, err
	}

	holder := struct {
		Clone []struct {
			Name string `mapstructure:"name"`
			HRef string `mapstructure:"href"`
		} `mapstructure:"clone"`
	}{}

	if err := mapstructure.Decode(repo.Links, &holder); err != nil {
		return RepositoryInfo{}, err
	}

	var info CloneInfo
	for _, link := range holder.Clone {
		switch strings.ToLower(link.Name) {
		case "https":
			info.HTTP = link.HRef
		case "ssh":
			info.SSH = link.HRef
		}
	}
	return RepositoryInfo{CloneInfo: info}, nil
}

// GetCommitBySha on Bitbucket cloud
func (client *BitbucketCloudClient) GetCommitBySha(ctx context.Context, owner, repository, sha string) (CommitInfo, error) {
	err := validateParametersNotBlank(map[string]string{
		"owner":      owner,
		"repository": repository,
		"sha":        sha,
	})
	if err != nil {
		return CommitInfo{}, err
	}

	bitbucketClient := client.buildBitbucketCloudClient(ctx)
	options := &bitbucket.CommitsOptions{
		Owner:    owner,
		RepoSlug: repository,
		Revision: sha,
	}
	commit, err := bitbucketClient.Repositories.Commits.GetCommit(options)
	if err != nil {
		return CommitInfo{}, err
	}
	parsedCommit, err := extractCommitDetailsFromResponse(commit)
	if err != nil {
		return CommitInfo{}, err
	}
	return mapBitbucketCloudCommitToCommitInfo(parsedCommit), nil
}

// CreateLabel on Bitbucket cloud
func (client *BitbucketCloudClient) CreateLabel(ctx context.Context, owner, repository string, labelInfo LabelInfo) error {
	return errLabelsNotSupported
}

// GetLabel on Bitbucket cloud
func (client *BitbucketCloudClient) GetLabel(ctx context.Context, owner, repository, name string) (*LabelInfo, error) {
	return nil, errLabelsNotSupported
}

// ListPullRequestLabels on Bitbucket cloud
func (client *BitbucketCloudClient) ListPullRequestLabels(ctx context.Context, owner, repository string, pullRequestID int) ([]string, error) {
	return nil, errLabelsNotSupported
}

// UnlabelPullRequest on Bitbucket cloud
func (client *BitbucketCloudClient) UnlabelPullRequest(ctx context.Context, owner, repository, name string, pullRequestID int) error {
	return errLabelsNotSupported
}

func (client *BitbucketCloudClient) UploadCodeScanning(ctx context.Context, owner string, repository string, branch string, scanResults string) (string, error) {
	return "", errBitbucketCodeScanningNotSupported
}

func extractCommitFromResponse(commits interface{}) (*commitResponse, error) {
	var res commitResponse
	err := extractStructFromResponse(commits, &res)
	return &res, err
}

func extractCommitDetailsFromResponse(commit interface{}) (commitDetails, error) {
	var res commitDetails
	err := extractStructFromResponse(commit, &res)
	return res, err
}

func extractCommentsFromResponse(comments interface{}) (*commentsResponse, error) {
	var res commentsResponse
	err := extractStructFromResponse(comments, &res)
	return &res, err
}

func extractPullRequestsFromResponse(pullRequests interface{}) (*pullRequestsResponse, error) {
	var res pullRequestsResponse
	err := extractStructFromResponse(pullRequests, &res)
	return &res, err
}

func extractStructFromResponse(response, aStructPointer interface{}) error {
	b, err := json.Marshal(response)
	if err != nil {
		return err
	}
	err = json.Unmarshal(b, aStructPointer)
	return err
}

type pullRequestsResponse struct {
	Values []pullRequestsDetails `json:"values"`
}

type pullRequestsDetails struct {
	ID     int64             `json:"id"`
	Target pullRequestBranch `json:"destination"`
	Source pullRequestBranch `json:"source"`
}

type pullRequestBranch struct {
	Name struct {
		Str string `json:"name"`
	} `json:"branch"`
	Repository pullRequestRepository `json:"repository"`
}

type pullRequestRepository struct {
	Name string `json:"full_name"`
}

type commentsResponse struct {
	Values []commentDetails `json:"values"`
}

type commentDetails struct {
	ID        int64          `json:"id"`
	User      user           `json:"user"`
	IsDeleted bool           `json:"deleted"`
	Content   commentContent `json:"content"`
	Created   time.Time      `json:"created_on"`
}

type commentContent struct {
	Raw string `json:"raw"`
}

type commitResponse struct {
	Values []commitDetails `json:"values"`
}

type commitDetails struct {
	Hash    string    `json:"hash"`
	Date    time.Time `json:"date"`
	Message string    `json:"message"`
	Author  struct {
		User user `json:"user"`
	} `json:"author"`
	Links struct {
		Self link `json:"self"`
	} `json:"links"`
	Parents []struct {
		Hash string `json:"hash"`
	} `json:"parents"`
}

type user struct {
	DisplayName string `json:"display_name"`
}
type link struct {
	Href string `json:"href"`
}

// Extract the webhook ID from the webhook create response
func getBitbucketCloudWebhookID(r interface{}) (string, error) {
	webhook := &bitbucket.WebhooksOptions{}
	b, err := json.Marshal(r)
	if err != nil {
		return "", err
	}
	err = json.Unmarshal(b, &webhook)
	if err != nil {
		return "", err
	}
	return strings.TrimRight(strings.TrimLeft(webhook.Uuid, "{"), "}"), nil
}

// Get varargs of webhook events and return a slice of Bitbucket cloud webhook events
func getBitbucketCloudWebhookEvents(webhookEvents ...vcsutils.WebhookEvent) []string {
	events := make([]string, 0, len(webhookEvents))
	for _, event := range webhookEvents {
		switch event {
		case vcsutils.PrOpened:
			events = append(events, "pullrequest:created")
		case vcsutils.PrEdited:
			events = append(events, "pullrequest:updated")
		case vcsutils.PrRejected:
			events = append(events, "pullrequest:rejected")
		case vcsutils.PrMerged:
			events = append(events, "pullrequest:fulfilled")
		case vcsutils.Push:
			events = append(events, "repo:push")
		}
	}
	return events
}

// The get repository request returns HTTP link to the repository - extract the link from the response.
func getDownloadLink(repo *bitbucket.Repository, branch string) (string, error) {
	repositoryHTMLLinks := &link{}
	b, err := json.Marshal(repo.Links["html"])
	if err != nil {
		return "", err
	}
	err = json.Unmarshal(b, repositoryHTMLLinks)
	if err != nil {
		return "", err
	}
	htmlLink := repositoryHTMLLinks.Href
	if htmlLink == "" {
		return "", fmt.Errorf("couldn't find repository HTML link: %s", repo.Links["html"])
	}
	return htmlLink + "/get/" + branch + ".tar.gz", err
}

func mapBitbucketCloudCommitToCommitInfo(parsedCommit commitDetails) CommitInfo {
	parents := make([]string, len(parsedCommit.Parents))
	for i, p := range parsedCommit.Parents {
		parents[i] = p.Hash
	}
	return CommitInfo{
		Hash:          parsedCommit.Hash,
		AuthorName:    parsedCommit.Author.User.DisplayName,
		CommitterName: "", // not provided
		Url:           parsedCommit.Links.Self.Href,
		Timestamp:     parsedCommit.Date.UTC().Unix(),
		Message:       parsedCommit.Message,
		ParentHashes:  parents,
	}
}

func mapBitbucketCloudCommentToCommentInfo(parsedComments *commentsResponse) []CommentInfo {
	comments := make([]CommentInfo, len(parsedComments.Values))
	for i, comment := range parsedComments.Values {
		comments[i] = CommentInfo{
			ID:      comment.ID,
			Content: comment.Content.Raw,
			Created: comment.Created,
		}
	}
	return comments
}

func mapBitbucketCloudPullRequestToPullRequestInfo(parsedPullRequests *pullRequestsResponse) []PullRequestInfo {
	pullRequests := make([]PullRequestInfo, len(parsedPullRequests.Values))
	for i, pullRequest := range parsedPullRequests.Values {
		pullRequests[i] = PullRequestInfo{
			ID: pullRequest.ID,
			Source: BranchInfo{
				Name:       pullRequest.Source.Name.Str,
				Repository: pullRequest.Source.Repository.Name,
			},
			Target: BranchInfo{
				Name:       pullRequest.Target.Name.Str,
				Repository: pullRequest.Target.Repository.Name,
			},
		}
	}
	return pullRequests
}<|MERGE_RESOLUTION|>--- conflicted
+++ resolved
@@ -243,14 +243,9 @@
 	if err != nil {
 		return err
 	}
-<<<<<<< HEAD
-
 	if err = vcsutils.CheckResponseStatusWithBody(response, http.StatusOK); err != nil {
 		return err
 	}
-
-	return vcsutils.Untar(localPath, response.Body, true)
-=======
 	client.logger.Info(repository, "downloaded successfully, starting with repository extraction")
 	err = vcsutils.Untar(localPath, response.Body, true)
 	if err != nil {
@@ -260,7 +255,6 @@
 	// Generate .git folder with remote details
 	return vcsutils.CreateDotGitFolderWithRemote(localPath, "origin",
 		fmt.Sprintf("https://bitbucket.org/%s/%s.git", owner, repository))
->>>>>>> 76aa7071
 }
 
 // CreatePullRequest on Bitbucket cloud
