package vcsclient

import (
	"bytes"
	"context"
	"encoding/json"
	"errors"
	"fmt"
	"github.com/jfrog/gofrog/datastructures"
	"github.com/ktrysmt/go-bitbucket"
	"net/http"
	"net/url"
	"sort"
	"strconv"
	"strings"
	"time"

	"github.com/mitchellh/mapstructure"

	"github.com/jfrog/froggit-go/vcsutils"
)

// BitbucketCloudClient API version 2.0
type BitbucketCloudClient struct {
	vcsInfo VcsInfo
	url     *url.URL
	logger  vcsutils.Log
}

// NewBitbucketCloudClient create a new BitbucketCloudClient
func NewBitbucketCloudClient(vcsInfo VcsInfo, logger vcsutils.Log) (*BitbucketCloudClient, error) {
	bitbucketClient := &BitbucketCloudClient{
		vcsInfo: vcsInfo,
		logger:  logger,
	}
	if vcsInfo.APIEndpoint != "" {
		url, err := url.Parse(vcsInfo.APIEndpoint)
		if err != nil {
			return nil, err
		}
		bitbucketClient.url = url
	}
	return bitbucketClient, nil
}

func (client *BitbucketCloudClient) buildBitbucketCloudClient(_ context.Context) *bitbucket.Client {
	bitbucketClient := bitbucket.NewBasicAuth(client.vcsInfo.Username, client.vcsInfo.Token)
	if client.url != nil {
		bitbucketClient.SetApiBaseURL(*client.url)
	}
	return bitbucketClient
}

// TestConnection on Bitbucket cloud
func (client *BitbucketCloudClient) TestConnection(ctx context.Context) error {
	bitbucketClient := client.buildBitbucketCloudClient(ctx)
	_, err := bitbucketClient.User.Profile()
	return err
}

// ListRepositories on Bitbucket cloud
func (client *BitbucketCloudClient) ListRepositories(ctx context.Context) (map[string][]string, error) {
	bitbucketClient := client.buildBitbucketCloudClient(ctx)
	results := make(map[string][]string)
	workspaces, err := bitbucketClient.Workspaces.List()
	if err != nil {
		return nil, err
	}
	for _, workspace := range workspaces.Workspaces {
		repositoriesRes, err := bitbucketClient.Repositories.ListForAccount(&bitbucket.RepositoriesOptions{Owner: workspace.Slug})
		if err != nil {
			return nil, err
		}
		for _, repo := range repositoriesRes.Items {
			results[workspace.Slug] = append(results[workspace.Slug], repo.Slug)
		}
	}
	return results, nil
}

// ListBranches on Bitbucket cloud
func (client *BitbucketCloudClient) ListBranches(ctx context.Context, owner, repository string) ([]string, error) {
	bitbucketClient := client.buildBitbucketCloudClient(ctx)
	branches, err := bitbucketClient.Repositories.Repository.ListBranches(&bitbucket.RepositoryBranchOptions{Owner: owner, RepoSlug: repository})
	if err != nil {
		return nil, err
	}

	results := make([]string, 0, len(branches.Branches))
	for _, branch := range branches.Branches {
		results = append(results, branch.Name)
	}
	return results, nil
}

// AddSshKeyToRepository on Bitbucket cloud, the deploy-key is always read-only.
func (client *BitbucketCloudClient) AddSshKeyToRepository(ctx context.Context, owner, repository, keyName, publicKey string, _ Permission) (err error) {
	err = validateParametersNotBlank(map[string]string{
		"owner":      owner,
		"repository": repository,
		"key name":   keyName,
		"public key": publicKey,
	})
	if err != nil {
		return
	}
	endpoint := client.vcsInfo.APIEndpoint
	if endpoint == "" {
		endpoint = bitbucket.DEFAULT_BITBUCKET_API_BASE_URL
	}
	u := fmt.Sprintf("%s/repositories/%s/%s/deploy-keys", endpoint, owner, repository)
	addKeyRequest := bitbucketCloudAddSSHKeyRequest{
		Label: keyName,
		Key:   publicKey,
	}

	body := new(bytes.Buffer)
	err = json.NewEncoder(body).Encode(addKeyRequest)
	if err != nil {
		return
	}
	req, err := http.NewRequestWithContext(ctx, http.MethodPost, u, body)
	if err != nil {
		return
	}
	req.Header.Set("Content-Type", "application/json")
	req.SetBasicAuth(client.vcsInfo.Username, client.vcsInfo.Token)

	bitbucketClient := client.buildBitbucketCloudClient(ctx)
	response, err := bitbucketClient.HttpClient.Do(req)
	if err != nil {
		return
	}
	defer func() {
		err = errors.Join(err, vcsutils.DiscardResponseBody(response), response.Body.Close())
	}()

	if response.StatusCode >= 300 {
		err = fmt.Errorf(response.Status)
	}
	return
}

type bitbucketCloudAddSSHKeyRequest struct {
	Key   string `json:"key"`
	Label string `json:"label"`
}

// CreateWebhook on Bitbucket cloud
func (client *BitbucketCloudClient) CreateWebhook(ctx context.Context, owner, repository, _, payloadURL string,
	webhookEvents ...vcsutils.WebhookEvent) (string, string, error) {
	bitbucketClient := client.buildBitbucketCloudClient(ctx)
	token := vcsutils.CreateToken()
	options := &bitbucket.WebhooksOptions{
		Active:   true,
		Owner:    owner,
		RepoSlug: repository,
		Url:      payloadURL + "?token=" + url.QueryEscape(token),
		Events:   getBitbucketCloudWebhookEvents(webhookEvents...),
	}
	response, err := bitbucketClient.Repositories.Webhooks.Create(options)
	if err != nil {
		return "", "", err
	}
	id, err := getBitbucketCloudWebhookID(response)
	if err != nil {
		return "", "", err
	}
	return id, token, err
}

// UpdateWebhook on Bitbucket cloud
func (client *BitbucketCloudClient) UpdateWebhook(ctx context.Context, owner, repository, _, payloadURL, token,
	webhookID string, webhookEvents ...vcsutils.WebhookEvent) error {
	bitbucketClient := client.buildBitbucketCloudClient(ctx)
	options := &bitbucket.WebhooksOptions{
		Active:   true,
		Uuid:     webhookID,
		Owner:    owner,
		RepoSlug: repository,
		Url:      payloadURL + "?token=" + url.QueryEscape(token),
		Events:   getBitbucketCloudWebhookEvents(webhookEvents...),
	}
	_, err := bitbucketClient.Repositories.Webhooks.Update(options)
	return err
}

// DeleteWebhook on Bitbucket cloud
func (client *BitbucketCloudClient) DeleteWebhook(ctx context.Context, owner, repository, webhookID string) error {
	bitbucketClient := client.buildBitbucketCloudClient(ctx)
	options := &bitbucket.WebhooksOptions{
		Uuid:     webhookID,
		Owner:    owner,
		RepoSlug: repository,
	}
	_, err := bitbucketClient.Repositories.Webhooks.Delete(options)
	return err
}

// SetCommitStatus on Bitbucket cloud
func (client *BitbucketCloudClient) SetCommitStatus(ctx context.Context, commitStatus CommitStatus, owner, repository,
	ref, title, description, detailsURL string) error {
	bitbucketClient := client.buildBitbucketCloudClient(ctx)
	commitOptions := &bitbucket.CommitsOptions{
		Owner:    owner,
		RepoSlug: repository,
		Revision: ref,
	}
	commitStatusOptions := &bitbucket.CommitStatusOptions{
		State:       getBitbucketCommitState(commitStatus),
		Key:         title,
		Description: description,
		Url:         detailsURL,
	}
	_, err := bitbucketClient.Repositories.Commits.CreateCommitStatus(commitOptions, commitStatusOptions)
	return err
}

// GetCommitStatuses on Bitbucket cloud
func (client *BitbucketCloudClient) GetCommitStatuses(ctx context.Context, owner, repository, ref string) (status []CommitStatusInfo, err error) {
	bitbucketClient := client.buildBitbucketCloudClient(ctx)
	commitOptions := &bitbucket.CommitsOptions{
		Owner:    owner,
		RepoSlug: repository,
		Revision: ref,
	}
	rawStatuses, err := bitbucketClient.Repositories.Commits.GetCommitStatuses(commitOptions)
	if err != nil {
		return nil, err
	}
	results, err := bitbucketParseCommitStatuses(rawStatuses, vcsutils.BitbucketCloud)
	if err != nil {
		return nil, err
	}
	return results, err
}

// DownloadRepository on Bitbucket cloud
func (client *BitbucketCloudClient) DownloadRepository(ctx context.Context, owner, repository, branch,
	localPath string) error {
	bitbucketClient := client.buildBitbucketCloudClient(ctx)
	client.logger.Debug("getting Bitbucket Cloud archive link to download")
	repo, err := bitbucketClient.Repositories.Repository.Get(&bitbucket.RepositoryOptions{
		Owner:    owner,
		RepoSlug: repository,
	})
	if err != nil {
		return err
	}

	downloadLink, err := getDownloadLink(repo, branch)
	if err != nil {
		return err
	}
	client.logger.Debug("received archive url:", downloadLink)
	getRequest, err := http.NewRequestWithContext(ctx, http.MethodGet, downloadLink, nil)
	if err != nil {
		return err
	}
	if len(client.vcsInfo.Username) > 0 || len(client.vcsInfo.Token) > 0 {
		getRequest.SetBasicAuth(client.vcsInfo.Username, client.vcsInfo.Token)
	}

	response, err := bitbucketClient.HttpClient.Do(getRequest)
	if err != nil {
		return err
	}
	if err = vcsutils.CheckResponseStatusWithBody(response, http.StatusOK); err != nil {
		return err
	}
	client.logger.Info(repository, vcsutils.SuccessfulRepoDownload)
	err = vcsutils.Untar(localPath, response.Body, true)
	if err != nil {
		return err
	}
	client.logger.Info(vcsutils.SuccessfulRepoExtraction)
	repositoryInfo, err := client.GetRepositoryInfo(ctx, owner, repository)
	if err != nil {
		return err
	}
	// Generate .git folder with remote details
	return vcsutils.CreateDotGitFolderWithRemote(localPath, "origin", repositoryInfo.CloneInfo.HTTP)
}

func (client *BitbucketCloudClient) GetPullRequestCommentSizeLimit() int {
	return bitbucketPrContentSizeLimit
}

func (client *BitbucketCloudClient) GetPullRequestDetailsSizeLimit() int {
	return bitbucketPrContentSizeLimit
}

// CreatePullRequest on Bitbucket cloud
func (client *BitbucketCloudClient) CreatePullRequest(ctx context.Context, owner, repository, sourceBranch,
	targetBranch, title, description string) error {
	bitbucketClient := client.buildBitbucketCloudClient(ctx)
	client.logger.Debug(vcsutils.CreatingPullRequest, title)
	options := &bitbucket.PullRequestsOptions{
		Owner:             owner,
		SourceRepository:  owner + "/" + repository,
		RepoSlug:          repository,
		SourceBranch:      sourceBranch,
		DestinationBranch: targetBranch,
		Title:             title,
		Description:       description,
	}
	_, err := bitbucketClient.Repositories.PullRequests.Create(options)
	return err
}

// UpdatePullRequest on Bitbucket cloud
func (client *BitbucketCloudClient) UpdatePullRequest(ctx context.Context, owner, repository, title, body, targetBranchName string, prId int, state vcsutils.PullRequestState) error {
	bitbucketClient := client.buildBitbucketCloudClient(ctx)
	client.logger.Debug(vcsutils.CreatingPullRequest, title)
	options := &bitbucket.PullRequestsOptions{
		Owner:             owner,
		SourceRepository:  owner + "/" + repository,
		RepoSlug:          repository,
		Title:             title,
		Description:       body,
		DestinationBranch: targetBranchName,
		ID:                strconv.Itoa(prId),
		States:            []string{*vcsutils.MapPullRequestState(&state)},
	}
	_, err := bitbucketClient.Repositories.PullRequests.Update(options)
	return err
}

// ListOpenPullRequestsWithBody on Bitbucket cloud
func (client *BitbucketCloudClient) ListOpenPullRequestsWithBody(ctx context.Context, owner, repository string) (res []PullRequestInfo, err error) {
	return client.getOpenPullRequests(ctx, owner, repository, true)
}

// ListOpenPullRequests on Bitbucket cloud
func (client *BitbucketCloudClient) ListOpenPullRequests(ctx context.Context, owner, repository string) (res []PullRequestInfo, err error) {
	return client.getOpenPullRequests(ctx, owner, repository, false)
}

func (client *BitbucketCloudClient) getOpenPullRequests(ctx context.Context, owner, repository string, withBody bool) (res []PullRequestInfo, err error) {
	err = validateParametersNotBlank(map[string]string{"owner": owner, "repository": repository})
	if err != nil {
		return nil, err
	}
	bitbucketClient := client.buildBitbucketCloudClient(ctx)
	client.logger.Debug(vcsutils.FetchingOpenPullRequests, repository)
	options := &bitbucket.PullRequestsOptions{
		Owner:    owner,
		RepoSlug: repository,
		States:   []string{"OPEN"},
	}
	pullRequests, err := bitbucketClient.Repositories.PullRequests.Gets(options)
	if err != nil {
		return
	}
	parsedPullRequests, err := vcsutils.RemapFields[pullRequestsResponse](pullRequests, "json")
	if err != nil {
		return
	}
	return mapBitbucketCloudPullRequestToPullRequestInfo(&parsedPullRequests, withBody), nil
}

func (client *BitbucketCloudClient) GetPullRequestByID(ctx context.Context, owner, repository string, pullRequestId int) (pullRequestInfo PullRequestInfo, err error) {
	err = validateParametersNotBlank(map[string]string{"owner": owner, "repository": repository})
	if err != nil {
		return
	}
	bitbucketClient := client.buildBitbucketCloudClient(ctx)
	client.logger.Debug(vcsutils.FetchingPullRequestById, repository)
	prIdStr := strconv.Itoa(pullRequestId)
	options := &bitbucket.PullRequestsOptions{
		Owner:    owner,
		RepoSlug: repository,
		ID:       prIdStr,
	}
	pullRequestRaw, err := bitbucketClient.Repositories.PullRequests.Get(options)
	if err != nil {
		return
	}
	pullRequestDetails, err := vcsutils.RemapFields[pullRequestsDetails](pullRequestRaw, "json")
	if err != nil {
		return
	}

	sourceOwner, sourceRepository := splitBitbucketCloudRepoName(pullRequestDetails.Source.Repository.Name)
	targetOwner, targetRepository := splitBitbucketCloudRepoName(pullRequestDetails.Target.Repository.Name)

	pullRequestInfo = PullRequestInfo{
		ID:     pullRequestDetails.ID,
		Author: pullRequestDetails.Author.DisplayName,
		Source: BranchInfo{
			Name:       pullRequestDetails.Source.Name.Str,
			Repository: sourceRepository,
			Owner:      sourceOwner,
		},
		Target: BranchInfo{
			Name:       pullRequestDetails.Target.Name.Str,
			Repository: targetRepository,
			Owner:      targetOwner,
		},
	}
	return
}

// AddPullRequestComment on Bitbucket cloud
func (client *BitbucketCloudClient) AddPullRequestComment(ctx context.Context, owner, repository, content string, pullRequestID int) error {
	err := validateParametersNotBlank(map[string]string{"owner": owner, "repository": repository, "content": content})
	if err != nil {
		return err
	}
	bitbucketClient := client.buildBitbucketCloudClient(ctx)
	options := &bitbucket.PullRequestCommentOptions{
		Owner:         owner,
		RepoSlug:      repository,
		PullRequestID: fmt.Sprint(pullRequestID),
		Content:       content,
	}
	_, err = bitbucketClient.Repositories.PullRequests.AddComment(options)
	return err
}

// AddPullRequestReviewComments on Bitbucket cloud
func (client *BitbucketCloudClient) AddPullRequestReviewComments(_ context.Context, _, _ string, _ int, _ ...PullRequestComment) error {
	return errBitbucketAddPullRequestReviewCommentsNotSupported
}

// ListPullRequestReviewComments on Bitbucket cloud
func (client *BitbucketCloudClient) ListPullRequestReviewComments(_ context.Context, _, _ string, _ int) ([]CommentInfo, error) {
	return nil, errBitbucketListPullRequestReviewCommentsNotSupported
}

// ListPullRequestComments on Bitbucket cloud
func (client *BitbucketCloudClient) ListPullRequestComments(ctx context.Context, owner, repository string, pullRequestID int) (res []CommentInfo, err error) {
	err = validateParametersNotBlank(map[string]string{"owner": owner, "repository": repository})
	if err != nil {
		return nil, err
	}
	bitbucketClient := client.buildBitbucketCloudClient(ctx)
	options := &bitbucket.PullRequestsOptions{
		Owner:    owner,
		RepoSlug: repository,
		ID:       fmt.Sprint(pullRequestID),
	}
	comments, err := bitbucketClient.Repositories.PullRequests.GetComments(options)
	if err != nil {
		return
	}
	parsedComments, err := vcsutils.RemapFields[commentsResponse](comments, "json")
	if err != nil {
		return
	}
	return mapBitbucketCloudCommentToCommentInfo(&parsedComments), nil
}

// DeletePullRequestReviewComments on Bitbucket cloud
func (client *BitbucketCloudClient) DeletePullRequestReviewComments(_ context.Context, _, _ string, _ int, _ ...CommentInfo) error {
	return errBitbucketDeletePullRequestComment
}

// DeletePullRequestComment on Bitbucket cloud
func (client *BitbucketCloudClient) DeletePullRequestComment(_ context.Context, _, _ string, _, _ int) error {
	return errBitbucketDeletePullRequestComment
}

// GetLatestCommit on Bitbucket cloud
func (client *BitbucketCloudClient) GetLatestCommit(ctx context.Context, owner, repository, branch string) (CommitInfo, error) {
	err := validateParametersNotBlank(map[string]string{
		"owner":      owner,
		"repository": repository,
		"branch":     branch,
	})
	if err != nil {
		return CommitInfo{}, err
	}
	bitbucketClient := client.buildBitbucketCloudClient(ctx)
	bitbucketClient.Pagelen = 1
	options := &bitbucket.CommitsOptions{
		Owner:       owner,
		RepoSlug:    repository,
		Branchortag: branch,
	}
	commits, err := bitbucketClient.Repositories.Commits.GetCommits(options)
	if err != nil {
		return CommitInfo{}, err
	}
	parsedCommits, err := vcsutils.RemapFields[commitResponse](commits, "json")
	if err != nil {
		return CommitInfo{}, err
	}
	if len(parsedCommits.Values) > 0 {
		latestCommit := parsedCommits.Values[0]
		return mapBitbucketCloudCommitToCommitInfo(latestCommit), nil
	}
	return CommitInfo{}, nil
}

// GetCommits on Bitbucket Cloud
func (client *BitbucketCloudClient) GetCommits(_ context.Context, _, _, _ string) ([]CommitInfo, error) {
	return nil, errBitbucketGetCommitsNotSupported
}

func (client *BitbucketCloudClient) GetCommitsWithQueryOptions(ctx context.Context, owner, repository string, listOptions GitCommitsQueryOptions) ([]CommitInfo, error) {
	return nil, errBitbucketGetCommitsWithOptionsNotSupported
}

// GetRepositoryInfo on Bitbucket cloud
func (client *BitbucketCloudClient) GetRepositoryInfo(ctx context.Context, owner, repository string) (RepositoryInfo, error) {
	if err := validateParametersNotBlank(map[string]string{"owner": owner, "repository": repository}); err != nil {
		return RepositoryInfo{}, err
	}
	bitbucketClient := client.buildBitbucketCloudClient(ctx)
	repo, err := bitbucketClient.Repositories.Repository.Get(&bitbucket.RepositoryOptions{
		Owner:    owner,
		RepoSlug: repository,
	})
	if err != nil {
		return RepositoryInfo{}, err
	}

	holder := struct {
		Clone []struct {
			Name string `mapstructure:"name"`
			HRef string `mapstructure:"href"`
		} `mapstructure:"clone"`
	}{}

	if err := mapstructure.Decode(repo.Links, &holder); err != nil {
		return RepositoryInfo{}, err
	}

	var info CloneInfo
	for _, link := range holder.Clone {
		switch strings.ToLower(link.Name) {
		case "https":
			info.HTTP = link.HRef
		case "ssh":
			info.SSH = link.HRef
		}
	}
	return RepositoryInfo{RepositoryVisibility: getBitbucketCloudRepositoryVisibility(repo), CloneInfo: info}, nil
}

// GetCommitBySha on Bitbucket cloud
func (client *BitbucketCloudClient) GetCommitBySha(ctx context.Context, owner, repository, sha string) (CommitInfo, error) {
	err := validateParametersNotBlank(map[string]string{
		"owner":      owner,
		"repository": repository,
		"sha":        sha,
	})
	if err != nil {
		return CommitInfo{}, err
	}

	bitbucketClient := client.buildBitbucketCloudClient(ctx)
	options := &bitbucket.CommitsOptions{
		Owner:    owner,
		RepoSlug: repository,
		Revision: sha,
	}
	commit, err := bitbucketClient.Repositories.Commits.GetCommit(options)
	if err != nil {
		return CommitInfo{}, err
	}
	parsedCommit, err := vcsutils.RemapFields[commitDetails](commit, "json")
	if err != nil {
		return CommitInfo{}, err
	}
	return mapBitbucketCloudCommitToCommitInfo(parsedCommit), nil
}

// CreateLabel on Bitbucket cloud
func (client *BitbucketCloudClient) CreateLabel(ctx context.Context, owner, repository string, labelInfo LabelInfo) error {
	return errLabelsNotSupported
}

// GetLabel on Bitbucket cloud
func (client *BitbucketCloudClient) GetLabel(ctx context.Context, owner, repository, name string) (*LabelInfo, error) {
	return nil, errLabelsNotSupported
}

// ListPullRequestLabels on Bitbucket cloud
func (client *BitbucketCloudClient) ListPullRequestLabels(ctx context.Context, owner, repository string, pullRequestID int) ([]string, error) {
	return nil, errLabelsNotSupported
}

// UnlabelPullRequest on Bitbucket cloud
func (client *BitbucketCloudClient) UnlabelPullRequest(ctx context.Context, owner, repository, name string, pullRequestID int) error {
	return errLabelsNotSupported
}

// UploadCodeScanning on Bitbucket cloud
func (client *BitbucketCloudClient) UploadCodeScanning(ctx context.Context, owner string, repository string, branch string, scanResults string) (string, error) {
	return "", errBitbucketCodeScanningNotSupported
}

// DownloadFileFromRepo on Bitbucket cloud
func (client *BitbucketCloudClient) DownloadFileFromRepo(ctx context.Context, owner, repository, branch, path string) ([]byte, int, error) {
	return nil, 0, errBitbucketDownloadFileFromRepoNotSupported
}

// GetRepositoryEnvironmentInfo on Bitbucket cloud
func (client *BitbucketCloudClient) GetRepositoryEnvironmentInfo(ctx context.Context, owner, repository, name string) (RepositoryEnvironmentInfo, error) {
	return RepositoryEnvironmentInfo{}, errBitbucketGetRepoEnvironmentInfoNotSupported
}

func (client *BitbucketCloudClient) GetModifiedFiles(ctx context.Context, owner, repository, refBefore, refAfter string) ([]string, error) {
	err := validateParametersNotBlank(map[string]string{
		"owner":      owner,
		"repository": repository,
		"refBefore":  refBefore,
		"refAfter":   refAfter,
	})
	if err != nil {
		return nil, err
	}

	bitbucketClient := client.buildBitbucketCloudClient(ctx)
	options := &bitbucket.DiffStatOptions{
		Owner:    owner,
		RepoSlug: repository,
		// We use 2 dots for spec because of the case described at the page:
		// https://developer.atlassian.com/cloud/bitbucket/rest/api-group-commits/#two-commit-spec
		// As there is no `topic` set it will be treated as `refAfter...refBefore` actually.
		Spec:    refAfter + ".." + refBefore,
		Renames: true,
		Merge:   true,
	}

	fileNamesSet := datastructures.MakeSet[string]()
	nextPage := 1

	for nextPage > 0 {
		options.PageNum = nextPage
		diffStatRes, err := bitbucketClient.Repositories.Diff.GetDiffStat(options)
		if err != nil {
			return nil, err
		}

		if diffStatRes.Next == "" {
			nextPage = -1
		} else {
			nextPage++
		}

		for _, diffStat := range diffStatRes.DiffStats {
			if path, ok := diffStat.New["path"].(string); ok {
				fileNamesSet.Add(path)
			}
			if path, ok := diffStat.Old["path"].(string); ok {
				fileNamesSet.Add(path)
			}
		}
	}
	_ = fileNamesSet.Remove("") // Make sure there are no blank filepath.
	fileNamesList := fileNamesSet.ToSlice()
	sort.Strings(fileNamesList)
	return fileNamesList, nil
}

type pullRequestsResponse struct {
	Values []pullRequestsDetails `json:"values"`
}

type pullRequestsDetails struct {
	ID     int64             `json:"id"`
	Title  string            `json:"title"`
	Body   string            `json:"description"`
	Author Author            `json:"author"`
	Source pullRequestBranch `json:"source"`
	Target pullRequestBranch `json:"destination"`
}

type Author struct {
	DisplayName string `json:"display_name"`
}

type pullRequestBranch struct {
	Name struct {
		Str string `json:"name"`
	} `json:"branch"`
	Repository pullRequestRepository `json:"repository"`
}

type pullRequestRepository struct {
	Name string `json:"full_name"`
}

type commentsResponse struct {
	Values []commentDetails `json:"values"`
}

type commentDetails struct {
	ID        int64          `json:"id"`
	User      user           `json:"user"`
	IsDeleted bool           `json:"deleted"`
	Content   commentContent `json:"content"`
	Created   time.Time      `json:"created_on"`
}

type commentContent struct {
	Raw string `json:"raw"`
}

type commitResponse struct {
	Values []commitDetails `json:"values"`
}

type commitDetails struct {
	Hash    string    `json:"hash"`
	Date    time.Time `json:"date"`
	Message string    `json:"message"`
	Author  struct {
		User user `json:"user"`
	} `json:"author"`
	Links struct {
		Self link `json:"self"`
	} `json:"links"`
	Parents []struct {
		Hash string `json:"hash"`
	} `json:"parents"`
}

type user struct {
	DisplayName string `json:"display_name"`
}
type link struct {
	Href string `json:"href"`
}

// Extract the webhook ID from the webhook create response
func getBitbucketCloudWebhookID(r interface{}) (string, error) {
	webhook := &bitbucket.WebhooksOptions{}
	b, err := json.Marshal(r)
	if err != nil {
		return "", err
	}
	err = json.Unmarshal(b, &webhook)
	if err != nil {
		return "", err
	}
	return strings.TrimRight(strings.TrimLeft(webhook.Uuid, "{"), "}"), nil
}

// Get varargs of webhook events and return a slice of Bitbucket cloud webhook events
func getBitbucketCloudWebhookEvents(webhookEvents ...vcsutils.WebhookEvent) []string {
	events := datastructures.MakeSet[string]()
	for _, event := range webhookEvents {
		switch event {
		case vcsutils.PrOpened:
			events.Add("pullrequest:created")
		case vcsutils.PrEdited:
			events.Add("pullrequest:updated")
		case vcsutils.PrRejected:
			events.Add("pullrequest:rejected")
		case vcsutils.PrMerged:
			events.Add("pullrequest:fulfilled")
		case vcsutils.Push, vcsutils.TagPushed, vcsutils.TagRemoved:
			events.Add("repo:push")
		}
	}
	return events.ToSlice()
}

// The get repository request returns HTTP link to the repository - extract the link from the response.
func getDownloadLink(repo *bitbucket.Repository, branch string) (string, error) {
	repositoryHTMLLinks := &link{}
	b, err := json.Marshal(repo.Links["html"])
	if err != nil {
		return "", err
	}
	err = json.Unmarshal(b, repositoryHTMLLinks)
	if err != nil {
		return "", err
	}
	htmlLink := repositoryHTMLLinks.Href
	if htmlLink == "" {
		return "", fmt.Errorf("couldn't find repository HTML link: %s", repo.Links["html"])
	}
	return htmlLink + "/get/" + branch + ".tar.gz", err
}

func mapBitbucketCloudCommitToCommitInfo(parsedCommit commitDetails) CommitInfo {
	parents := make([]string, len(parsedCommit.Parents))
	for i, p := range parsedCommit.Parents {
		parents[i] = p.Hash
	}
	return CommitInfo{
		Hash:          parsedCommit.Hash,
		AuthorName:    parsedCommit.Author.User.DisplayName,
		CommitterName: "", // not provided
		Url:           parsedCommit.Links.Self.Href,
		Timestamp:     parsedCommit.Date.UTC().Unix(),
		Message:       parsedCommit.Message,
		ParentHashes:  parents,
	}
}

func mapBitbucketCloudCommentToCommentInfo(parsedComments *commentsResponse) []CommentInfo {
	comments := make([]CommentInfo, len(parsedComments.Values))
	for i, comment := range parsedComments.Values {
		comments[i] = CommentInfo{
			ID:      comment.ID,
			Content: comment.Content.Raw,
			Created: comment.Created,
		}
	}
	return comments
}

func mapBitbucketCloudPullRequestToPullRequestInfo(parsedPullRequests *pullRequestsResponse, withBody bool) []PullRequestInfo {
	pullRequests := make([]PullRequestInfo, len(parsedPullRequests.Values))
	for i, pullRequest := range parsedPullRequests.Values {
		var body string
		if withBody {
			body = pullRequest.Body
		}
		pullRequests[i] = PullRequestInfo{
<<<<<<< HEAD
			ID:    pullRequest.ID,
			Title: pullRequest.Title,
			Body:  body,
=======
			ID:     pullRequest.ID,
			Body:   body,
			Author: pullRequest.Author.DisplayName,
>>>>>>> d5b62103
			Source: BranchInfo{
				Name:       pullRequest.Source.Name.Str,
				Repository: pullRequest.Source.Repository.Name,
			},
			Target: BranchInfo{
				Name:       pullRequest.Target.Name.Str,
				Repository: pullRequest.Target.Repository.Name,
			},
		}
	}
	return pullRequests
}

func getBitbucketCloudRepositoryVisibility(repo *bitbucket.Repository) RepositoryVisibility {
	if repo.Is_private {
		return Private
	}
	return Public
}

// Bitbucket cloud repository name is a combination of workspace/repository
// Return the two separate elements
func splitBitbucketCloudRepoName(name string) (string, string) {
	split := strings.Split(name, "/")
	if len(split) < 2 {
		return "", ""
	}
	return split[0], split[1]
}<|MERGE_RESOLUTION|>--- conflicted
+++ resolved
@@ -814,15 +814,10 @@
 			body = pullRequest.Body
 		}
 		pullRequests[i] = PullRequestInfo{
-<<<<<<< HEAD
-			ID:    pullRequest.ID,
+			ID:      pullRequest.ID,
 			Title: pullRequest.Title,
-			Body:  body,
-=======
-			ID:     pullRequest.ID,
-			Body:   body,
+			Body:    body,
 			Author: pullRequest.Author.DisplayName,
->>>>>>> d5b62103
 			Source: BranchInfo{
 				Name:       pullRequest.Source.Name.Str,
 				Repository: pullRequest.Source.Repository.Name,
