--- conflicted
+++ resolved
@@ -27,14 +27,10 @@
 }
 
 // NewBitbucketServerClient create a new BitbucketServerClient
-<<<<<<< HEAD
-func NewBitbucketServerClient(vcsInfo VcsInfo, logger Log) (*BitbucketServerClient, error) {
+func NewBitbucketServerClient(vcsInfo VcsInfo, logger vcsutils.Log) (*BitbucketServerClient, error) {
 	if vcsInfo.APIEndpoint == "" {
 		return nil, errors.New(vcsutils.ErrApiEndpointNotSet + "Bitbucket Server")
 	}
-=======
-func NewBitbucketServerClient(vcsInfo VcsInfo, logger vcsutils.Log) (*BitbucketServerClient, error) {
->>>>>>> 9fe7a412
 	bitbucketServerClient := &BitbucketServerClient{
 		vcsInfo: vcsInfo,
 		logger:  logger,
