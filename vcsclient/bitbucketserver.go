package vcsclient

import (
	"bytes"
	"context"
	"encoding/json"
	"errors"
	"fmt"
	"github.com/go-git/go-git/v5"
	"github.com/go-git/go-git/v5/config"
	"io"
	"net/http"
	"strconv"
	"strings"
	"time"

	bitbucketv1 "github.com/gfleury/go-bitbucket-v1"
	"github.com/jfrog/froggit-go/vcsutils"
	"github.com/mitchellh/mapstructure"
	"golang.org/x/oauth2"
)

// BitbucketServerClient API version 1.0
type BitbucketServerClient struct {
	vcsInfo VcsInfo
}

// NewBitbucketServerClient create a new BitbucketServerClient
func NewBitbucketServerClient(vcsInfo VcsInfo) (*BitbucketServerClient, error) {
	bitbucketServerClient := &BitbucketServerClient{
		vcsInfo: vcsInfo,
	}
	return bitbucketServerClient, nil
}

func (client *BitbucketServerClient) buildBitbucketClient(ctx context.Context) (*bitbucketv1.DefaultApiService, error) {
	// Bitbucket API Endpoint ends with '/rest'
	if !strings.HasSuffix(client.vcsInfo.APIEndpoint, "/rest") {
		client.vcsInfo.APIEndpoint += "/rest"
	}

	bbClient := bitbucketv1.NewAPIClient(ctx, &bitbucketv1.Configuration{
		HTTPClient: client.buildHTTPClient(ctx),
		BasePath:   client.vcsInfo.APIEndpoint,
	})
	return bbClient.DefaultApi, nil
}

func (client *BitbucketServerClient) buildHTTPClient(ctx context.Context) *http.Client {
	httpClient := &http.Client{}
	if client.vcsInfo.Token != "" {
		httpClient = oauth2.NewClient(ctx, oauth2.StaticTokenSource(&oauth2.Token{AccessToken: client.vcsInfo.Token}))
	}
	return httpClient
}

// TestConnection on Bitbucket server
func (client *BitbucketServerClient) TestConnection(ctx context.Context) error {
	bitbucketClient, err := client.buildBitbucketClient(ctx)
	if err != nil {
		return err
	}

	options := map[string]interface{}{"limit": 1}
	_, err = bitbucketClient.GetUsers(options)
	return err
}

// ListRepositories on Bitbucket server
func (client *BitbucketServerClient) ListRepositories(ctx context.Context) (map[string][]string, error) {
	bitbucketClient, err := client.buildBitbucketClient(ctx)
	if err != nil {
		return nil, err
	}
	projects, err := client.listProjects(bitbucketClient)
	if err != nil {
		return nil, err
	}

	results := make(map[string][]string)
	for _, project := range projects {
		var apiResponse *bitbucketv1.APIResponse
		for isLastReposPage, nextReposPageStart := true, 0; isLastReposPage; isLastReposPage, nextReposPageStart = bitbucketv1.HasNextPage(apiResponse) {
			// Get all repositories for which the authenticated user has the REPO_READ permission
			apiResponse, err = bitbucketClient.GetRepositoriesWithOptions(project, createPaginationOptions(nextReposPageStart))
			if err != nil {
				return nil, err
			}

			repos, err := bitbucketv1.GetRepositoriesResponse(apiResponse)
			if err != nil {
				return nil, err
			}
			for _, repo := range repos {
				results[project] = append(results[project], repo.Slug)
			}
		}
	}
	return results, nil
}

// ListBranches on Bitbucket server
func (client *BitbucketServerClient) ListBranches(ctx context.Context, owner, repository string) ([]string, error) {
	bitbucketClient, err := client.buildBitbucketClient(ctx)
	if err != nil {
		return nil, err
	}
	var results []string
	var apiResponse *bitbucketv1.APIResponse
	for isLastPage, nextPageStart := true, 0; isLastPage; isLastPage, nextPageStart = bitbucketv1.HasNextPage(apiResponse) {
		apiResponse, err = bitbucketClient.GetBranches(owner, repository, createPaginationOptions(nextPageStart))
		if err != nil {
			return nil, err
		}
		branches, err := bitbucketv1.GetBranchesResponse(apiResponse)
		if err != nil {
			return nil, err
		}

		for _, branch := range branches {
			results = append(results, branch.ID)
		}
	}

	return results, nil
}

// AddSshKeyToRepository on Bitbucket server
func (client *BitbucketServerClient) AddSshKeyToRepository(ctx context.Context, owner, repository, keyName, publicKey string, permission Permission) error {
	// https://docs.atlassian.com/bitbucket-server/rest/5.16.0/bitbucket-ssh-rest.html
	err := validateParametersNotBlank(map[string]string{
		"owner":      owner,
		"repository": repository,
		"key name":   keyName,
		"public key": publicKey,
	})
	if err != nil {
		return err
	}

	accessPermission := "REPO_READ"
	if permission == ReadWrite {
		accessPermission = "REPO_WRITE"
	}

	url := fmt.Sprintf("%s/keys/1.0/projects/%s/repos/%s/ssh", client.vcsInfo.APIEndpoint, owner, repository)
	addKeyRequest := bitbucketServerAddSSHKeyRequest{
		Key:        bitbucketServerSSHKey{Text: publicKey, Label: keyName},
		Permission: accessPermission,
	}

	body := new(bytes.Buffer)
	err = json.NewEncoder(body).Encode(addKeyRequest)
	if err != nil {
		return err
	}
	req, err := http.NewRequestWithContext(ctx, http.MethodPost, url, body)
	if err != nil {
		return err
	}
	req.Header.Set("Content-Type", "application/json")

	httpClient := client.buildHTTPClient(ctx)
	response, err := httpClient.Do(req)
	if err != nil {
		return err
	}
	defer func() { _ = response.Body.Close() }()

	if response.StatusCode >= 300 {
		bodyBytes, err := io.ReadAll(response.Body)
		if err != nil {
			return err
		}
		return fmt.Errorf("status: %v, body: %s", response.Status, bodyBytes)
	}
	_ = vcsutils.DiscardResponseBody(response)
	return nil
}

type bitbucketServerAddSSHKeyRequest struct {
	Key        bitbucketServerSSHKey `json:"key"`
	Permission string                `json:"permission"`
}

type bitbucketServerSSHKey struct {
	Text  string `json:"text"`
	Label string `json:"label"`
}

// CreateWebhook on Bitbucket server
func (client *BitbucketServerClient) CreateWebhook(ctx context.Context, owner, repository, _, payloadURL string,
	webhookEvents ...vcsutils.WebhookEvent) (string, string, error) {
	bitbucketClient, err := client.buildBitbucketClient(ctx)
	if err != nil {
		return "", "", err
	}
	token := vcsutils.CreateToken()
	hook := createBitbucketServerHook(token, payloadURL, webhookEvents...)
	response, err := bitbucketClient.CreateWebhook(owner, repository, hook, []string{})
	if err != nil {
		return "", "", err
	}
	webhoodID, err := getBitbucketServerWebhookID(response)
	if err != nil {
		return "", "", err
	}
	return webhoodID, token, err
}

// UpdateWebhook on Bitbucket server
func (client *BitbucketServerClient) UpdateWebhook(ctx context.Context, owner, repository, _, payloadURL, token,
	webhookID string, webhookEvents ...vcsutils.WebhookEvent) error {
	bitbucketClient, err := client.buildBitbucketClient(ctx)
	if err != nil {
		return err
	}
	webhookIDInt32, err := strconv.ParseInt(webhookID, 10, 32)
	if err != nil {
		return err
	}
	hook := createBitbucketServerHook(token, payloadURL, webhookEvents...)
	_, err = bitbucketClient.UpdateWebhook(owner, repository, int32(webhookIDInt32), hook, []string{})
	return err
}

// DeleteWebhook on Bitbucket server
func (client *BitbucketServerClient) DeleteWebhook(ctx context.Context, owner, repository, webhookID string) error {
	bitbucketClient, err := client.buildBitbucketClient(ctx)
	if err != nil {
		return err
	}
	webhookIDInt32, err := strconv.ParseInt(webhookID, 10, 32)
	if err != nil {
		return err
	}
	_, err = bitbucketClient.DeleteWebhook(owner, repository, int32(webhookIDInt32))
	return err
}

// SetCommitStatus on Bitbucket server
func (client *BitbucketServerClient) SetCommitStatus(ctx context.Context, commitStatus CommitStatus, _, _, ref, title,
	description, detailsURL string) error {
	bitbucketClient, err := client.buildBitbucketClient(ctx)
	if err != nil {
		return err
	}
	_, err = bitbucketClient.SetCommitStatus(ref, bitbucketv1.BuildStatus{
		State:       getBitbucketCommitState(commitStatus),
		Key:         title,
		Description: description,
		Url:         detailsURL,
	})
	return err
}

// DownloadRepository on Bitbucket server
func (client *BitbucketServerClient) DownloadRepository(ctx context.Context, owner, repository, branch, localPath string) error {
	bitbucketClient, err := client.buildBitbucketClient(ctx)
	if err != nil {
		return err
	}
	params := map[string]interface{}{"format": "tgz"}
	branch = strings.TrimSpace(branch)
	if branch != "" {
		params["at"] = branch
	}
	response, err := bitbucketClient.GetArchive(owner, repository, params)
	if err != nil {
		return err
	}

<<<<<<< HEAD
	// Generate .git folder with remote details
	err = vcsutils.CreateDotGitFolderWithRemote(localPath, "origin",
		fmt.Sprintf("%s/scm/%s/%s.git", strings.TrimSuffix(client.vcsInfo.APIEndpoint, "/rest"), owner, repository))
=======
	// Bitbucket server repository downloads without a .git folder. Adding it manually
	repo, err := git.PlainInit(localPath, false)
	if err != nil {
		return err
	}
	_, err = repo.CreateRemote(&config.RemoteConfig{
		Name: "origin",
		URLs: []string{fmt.Sprintf("%s/scm/%s/%s.git", strings.TrimSuffix(client.vcsInfo.APIEndpoint, "/rest"), owner, repository)},
	})
>>>>>>> ad6fe67c
	if err != nil {
		return err
	}
	return vcsutils.Untar(localPath, bytes.NewReader(response.Payload), false)
}

// CreatePullRequest on Bitbucket server
func (client *BitbucketServerClient) CreatePullRequest(ctx context.Context, owner, repository, sourceBranch, targetBranch,
	title, description string) error {
	bitbucketClient, err := client.buildBitbucketClient(ctx)
	if err != nil {
		return err
	}
	bitbucketRepo := &bitbucketv1.Repository{
		Slug: repository,
		Project: &bitbucketv1.Project{
			Key: owner,
		},
	}
	options := bitbucketv1.PullRequest{
		Title:       title,
		Description: description,
		FromRef: bitbucketv1.PullRequestRef{
			ID:         vcsutils.AddBranchPrefix(sourceBranch),
			Repository: *bitbucketRepo,
		},
		ToRef: bitbucketv1.PullRequestRef{
			ID:         vcsutils.AddBranchPrefix(targetBranch),
			Repository: *bitbucketRepo,
		},
	}
	_, err = bitbucketClient.CreatePullRequest(owner, repository, options)
	return err
}

// ListOpenPullRequests on Bitbucket server
func (client *BitbucketServerClient) ListOpenPullRequests(ctx context.Context, owner, repository string) ([]PullRequestInfo, error) {
	bitbucketClient, err := client.buildBitbucketClient(ctx)
	if err != nil {
		return nil, err
	}
	var results []PullRequestInfo
	var apiResponse *bitbucketv1.APIResponse
	for isLastPage, nextPageStart := true, 0; isLastPage; isLastPage, nextPageStart = bitbucketv1.HasNextPage(apiResponse) {
		apiResponse, err = bitbucketClient.GetPullRequestsPage(owner, repository, createPaginationOptions(nextPageStart))
		if err != nil {
			return nil, err
		}
		pullRequests, err := bitbucketv1.GetPullRequestsResponse(apiResponse)
		if err != nil {
			return nil, err
		}
		for _, pullRequest := range pullRequests {
			if pullRequest.Open {
				results = append(results, PullRequestInfo{
					ID: int64(pullRequest.ID),
					Source: BranchInfo{
						Name:       pullRequest.FromRef.ID,
						Repository: pullRequest.FromRef.Repository.Slug},
					Target: BranchInfo{
						Name:       pullRequest.ToRef.ID,
						Repository: pullRequest.ToRef.Repository.Slug},
				})
			}
		}
	}
	return results, nil
}

// AddPullRequestComment on Bitbucket server
func (client *BitbucketServerClient) AddPullRequestComment(ctx context.Context, owner, repository, content string, pullRequestID int) error {
	err := validateParametersNotBlank(map[string]string{"owner": owner, "repository": repository, "content": content})
	if err != nil {
		return err
	}
	bitbucketClient, err := client.buildBitbucketClient(ctx)
	if err != nil {
		return err
	}
	_, err = bitbucketClient.CreatePullRequestComment(owner, repository, pullRequestID, bitbucketv1.Comment{
		Text: content,
	}, []string{"application/json"})

	return err
}

// ListPullRequestComments on Bitbucket server
func (client *BitbucketServerClient) ListPullRequestComments(ctx context.Context, owner, repository string, pullRequestID int) ([]CommentInfo, error) {
	bitbucketClient, err := client.buildBitbucketClient(ctx)
	if err != nil {
		return nil, err
	}
	var results []CommentInfo
	var apiResponse *bitbucketv1.APIResponse
	for isLastPage, nextPageStart := true, 0; isLastPage; isLastPage, nextPageStart = bitbucketv1.HasNextPage(apiResponse) {
		apiResponse, err = bitbucketClient.GetActivities(owner, repository, int64(pullRequestID), createPaginationOptions(nextPageStart))
		if err != nil {
			return nil, err
		}
		activities, err := bitbucketv1.GetActivitiesResponse(apiResponse)
		if err != nil {
			return nil, err
		}
		for _, activity := range activities.Values {
			// Add activity only if from type new comment.
			if activity.Action == "COMMENTED" && activity.CommentAction == "ADDED" {
				results = append(results, CommentInfo{
					ID:      int64(activity.Comment.ID),
					Created: time.Unix(activity.Comment.CreatedDate, 0),
					Content: activity.Comment.Text,
				})
			}
		}
	}
	return results, nil
}

type projectsResponse struct {
	Values []struct {
		Key string `json:"key,omitempty"`
	} `json:"values,omitempty"`
}

// GetLatestCommit on Bitbucket server
func (client *BitbucketServerClient) GetLatestCommit(ctx context.Context, owner, repository, branch string) (CommitInfo, error) {
	err := validateParametersNotBlank(map[string]string{
		"owner":      owner,
		"repository": repository,
		"branch":     branch,
	})
	if err != nil {
		return CommitInfo{}, err
	}

	options := map[string]interface{}{
		"limit": 1,
		"until": branch,
	}
	bitbucketClient, err := client.buildBitbucketClient(ctx)
	if err != nil {
		return CommitInfo{}, err
	}

	apiResponse, err := bitbucketClient.GetCommits(owner, repository, options)
	if err != nil {
		return CommitInfo{}, err
	}
	commits, err := bitbucketv1.GetCommitsResponse(apiResponse)
	if err != nil {
		return CommitInfo{}, err
	}
	if len(commits) > 0 {
		latestCommit := commits[0]
		return client.mapBitbucketServerCommitToCommitInfo(latestCommit, owner, repository), nil
	}
	return CommitInfo{}, nil
}

// GetRepositoryInfo on Bitbucket server
func (client *BitbucketServerClient) GetRepositoryInfo(ctx context.Context, owner, repository string) (RepositoryInfo, error) {
	if err := validateParametersNotBlank(map[string]string{"owner": owner, "repository": repository}); err != nil {
		return RepositoryInfo{}, err
	}

	bitbucketClient, err := client.buildBitbucketClient(ctx)
	if err != nil {
		return RepositoryInfo{}, err
	}

	repo, err := bitbucketClient.GetRepository(owner, repository)
	if err != nil {
		return RepositoryInfo{}, err
	}

	holder := struct {
		Links struct {
			Clone []struct {
				Name string `mapstructure:"name"`
				HRef string `mapstructure:"href"`
			} `mapstructure:"clone"`
		} `mapstructure:"links"`
	}{}

	if err := mapstructure.Decode(repo.Values, &holder); err != nil {
		return RepositoryInfo{}, err
	}

	var info CloneInfo
	for _, cloneLink := range holder.Links.Clone {
		switch cloneLink.Name {
		case "http":
			info.HTTP = cloneLink.HRef
		case "ssh":
			info.SSH = cloneLink.HRef
		}
	}

	return RepositoryInfo{CloneInfo: info}, nil
}

// GetCommitBySha on Bitbucket server
func (client BitbucketServerClient) GetCommitBySha(ctx context.Context, owner, repository, sha string) (CommitInfo, error) {
	err := validateParametersNotBlank(map[string]string{
		"owner":      owner,
		"repository": repository,
		"sha":        sha,
	})
	if err != nil {
		return CommitInfo{}, err
	}

	bitbucketClient, err := client.buildBitbucketClient(ctx)
	if err != nil {
		return CommitInfo{}, err
	}

	apiResponse, err := bitbucketClient.GetCommit(owner, repository, sha, nil)
	if err != nil {
		return CommitInfo{}, err
	}
	commit := bitbucketv1.Commit{}
	err = unmarshalAPIResponseValues(apiResponse, &commit)
	if err != nil {
		return CommitInfo{}, err
	}
	return client.mapBitbucketServerCommitToCommitInfo(commit, owner, repository), nil
}

// CreateLabel on Bitbucket server
func (client BitbucketServerClient) CreateLabel(ctx context.Context, owner, repository string, labelInfo LabelInfo) error {
	return errLabelsNotSupported
}

// GetLabel on Bitbucket server
func (client *BitbucketServerClient) GetLabel(ctx context.Context, owner, repository, name string) (*LabelInfo, error) {
	return nil, errLabelsNotSupported
}

// ListPullRequestLabels on Bitbucket server
func (client *BitbucketServerClient) ListPullRequestLabels(ctx context.Context, owner, repository string, pullRequestID int) ([]string, error) {
	return nil, errLabelsNotSupported
}

// UnlabelPullRequest on Bitbucket server
func (client *BitbucketServerClient) UnlabelPullRequest(ctx context.Context, owner, repository, name string, pullRequestID int) error {
	return errLabelsNotSupported
}

// Get all projects for which the authenticated user has the PROJECT_VIEW permission
func (client *BitbucketServerClient) listProjects(bitbucketClient *bitbucketv1.DefaultApiService) ([]string, error) {
	var apiResponse *bitbucketv1.APIResponse
	var err error
	var projects []string
	for isLastProjectsPage, nextProjectsPageStart := true, 0; isLastProjectsPage; isLastProjectsPage, nextProjectsPageStart = bitbucketv1.HasNextPage(apiResponse) {
		apiResponse, err = bitbucketClient.GetProjects(createPaginationOptions(nextProjectsPageStart))
		if err != nil {
			return nil, err
		}
		projectsResponse := &projectsResponse{}
		err = unmarshalAPIResponseValues(apiResponse, projectsResponse)
		if err != nil {
			return nil, err
		}
		for _, project := range projectsResponse.Values {
			projects = append(projects, project.Key)
		}
	}
	// Add user's private project
	username := apiResponse.Header.Get("X-Ausername")
	if username == "" {
		return []string{}, errors.New("X-Ausername header is missing")
	}
	// project keys are upper case
	projects = append(projects, "~"+strings.ToUpper(username))
	return projects, nil
}

func createPaginationOptions(nextPageStart int) map[string]interface{} {
	return map[string]interface{}{"start": nextPageStart}
}

func unmarshalAPIResponseValues(response *bitbucketv1.APIResponse, target interface{}) error {
	responseBytes, err := json.Marshal(response.Values)
	if err != nil {
		return err
	}
	return json.Unmarshal(responseBytes, &target)
}

func getBitbucketServerWebhookID(r *bitbucketv1.APIResponse) (string, error) {
	webhook := &bitbucketv1.Webhook{}
	err := unmarshalAPIResponseValues(r, webhook)
	if err != nil {
		return "", err
	}
	return strconv.Itoa(webhook.ID), nil
}

func createBitbucketServerHook(token, payloadURL string, webhookEvents ...vcsutils.WebhookEvent) *map[string]interface{} {
	return &map[string]interface{}{
		"url":           payloadURL,
		"configuration": map[string]interface{}{"secret": token},
		"events":        getBitbucketServerWebhookEvents(webhookEvents...),
	}
}

// Get varargs of webhook events and return a slice of Bitbucket server webhook events
func getBitbucketServerWebhookEvents(webhookEvents ...vcsutils.WebhookEvent) []string {
	events := make([]string, 0, len(webhookEvents))
	for _, event := range webhookEvents {
		switch event {
		case vcsutils.PrOpened:
			events = append(events, "pr:opened")
		case vcsutils.PrEdited:
			events = append(events, "pr:from_ref_updated")
		case vcsutils.PrMerged:
			events = append(events, "pr:merged")
		case vcsutils.PrRejected:
			events = append(events, "pr:declined", "pr:deleted")
		case vcsutils.Push:
			events = append(events, "repo:refs_changed")
		}
	}
	return events
}

func (client *BitbucketServerClient) mapBitbucketServerCommitToCommitInfo(commit bitbucketv1.Commit,
	owner, repo string) CommitInfo {
	parents := make([]string, len(commit.Parents))
	for i, p := range commit.Parents {
		parents[i] = p.ID
	}
	url := fmt.Sprintf("%s/api/1.0/projects/%s/repos/%s/commits/%s",
		client.vcsInfo.APIEndpoint, owner, repo, commit.ID)
	return CommitInfo{
		Hash:          commit.ID,
		AuthorName:    commit.Author.Name,
		CommitterName: commit.Committer.Name,
		Url:           url,
		Timestamp:     commit.CommitterTimestamp,
		Message:       commit.Message,
		ParentHashes:  parents,
	}
}

func (client *BitbucketServerClient) UploadCodeScanning(ctx context.Context, owner string, repository string, branch string, scanResults string) (string, error) {
	return "", errBitbucketCodeScanningNotSupported
}<|MERGE_RESOLUTION|>--- conflicted
+++ resolved
@@ -6,8 +6,6 @@
 	"encoding/json"
 	"errors"
 	"fmt"
-	"github.com/go-git/go-git/v5"
-	"github.com/go-git/go-git/v5/config"
 	"io"
 	"net/http"
 	"strconv"
@@ -270,24 +268,13 @@
 		return err
 	}
 
-<<<<<<< HEAD
 	// Generate .git folder with remote details
 	err = vcsutils.CreateDotGitFolderWithRemote(localPath, "origin",
 		fmt.Sprintf("%s/scm/%s/%s.git", strings.TrimSuffix(client.vcsInfo.APIEndpoint, "/rest"), owner, repository))
-=======
-	// Bitbucket server repository downloads without a .git folder. Adding it manually
-	repo, err := git.PlainInit(localPath, false)
-	if err != nil {
-		return err
-	}
-	_, err = repo.CreateRemote(&config.RemoteConfig{
-		Name: "origin",
-		URLs: []string{fmt.Sprintf("%s/scm/%s/%s.git", strings.TrimSuffix(client.vcsInfo.APIEndpoint, "/rest"), owner, repository)},
-	})
->>>>>>> ad6fe67c
-	if err != nil {
-		return err
-	}
+	if err != nil {
+		return err
+	}
+
 	return vcsutils.Untar(localPath, bytes.NewReader(response.Payload), false)
 }
 
